--- conflicted
+++ resolved
@@ -1745,14 +1745,14 @@
             continue;
           }
 
-<<<<<<< HEAD
-          // CV7000 datasets can only be reliably detected with the .wpi file
-          if (reader.getFormat().equals("Yokogawa CV7000")) {
-=======
           if (reader.getFormat().equals("Image-Pro Sequence") &&
             file.toLowerCase().endsWith(".ips"))
           {
->>>>>>> ea3383e9
+            continue;
+          }
+
+          // CV7000 datasets can only be reliably detected with the .wpi file
+          if (reader.getFormat().equals("Yokogawa CV7000")) {
             continue;
           }
 
@@ -2431,15 +2431,15 @@
               continue;
             }
 
-<<<<<<< HEAD
+            // Inveon only reliably detected from header file
+            if (!result && r instanceof InveonReader) {
+              continue;
+            }
+
             // ignore anything other than .wpi for CV7000
             if (!used[i].toLowerCase().endsWith(".wpi") &&
               r instanceof CV7000Reader)
             {
-=======
-            // Inveon only reliably detected from header file
-            if (!result && r instanceof InveonReader) {
->>>>>>> ea3383e9
               continue;
             }
 
