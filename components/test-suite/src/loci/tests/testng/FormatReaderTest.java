--- conflicted
+++ resolved
@@ -2449,15 +2449,15 @@
               continue;
             }
 
-<<<<<<< HEAD
             // Operetta only reliably detects from Index.*.xml
             if (!result && r instanceof OperettaReader) {
-=======
+              continue;
+            }
+
             // ignore anything other than .wpi for CV7000
             if (!used[i].toLowerCase().endsWith(".wpi") &&
               r instanceof CV7000Reader)
             {
->>>>>>> af1ee647
               continue;
             }
 
