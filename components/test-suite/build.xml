--- conflicted
+++ resolved
@@ -114,8 +114,6 @@
       <sysproperty key="testng.configDirectory" value="${testng.configDirectory}"/>
       <sysproperty key="testng.configSuffix" value="${testng.configSuffix}"/>
       <sysproperty key="testng.allow-missing" value="${testng.allow-missing}"/>
-<<<<<<< HEAD
-=======
       <sysproperty key="testng.multiplier" value="${testng.multiplier}"/>
       <sysproperty key="lurawave.license" value="${lurawave.license}"/>
       <sysproperty key="testng.in-memory" value="${testng.in-memory}"/>
@@ -146,7 +144,6 @@
       <sysproperty key="testng.directory" value="${testng.directory}"/>
       <sysproperty key="testng.configDirectory" value="${testng.configDirectory}"/>
       <sysproperty key="testng.cacheDirectory" value="${testng.cacheDirectory}"/>
->>>>>>> a8c8a296
       <sysproperty key="testng.multiplier" value="${testng.multiplier}"/>
       <sysproperty key="lurawave.license" value="${lurawave.license}"/>
       <sysproperty key="testng.in-memory" value="${testng.in-memory}"/>
@@ -177,10 +174,7 @@
       <sysproperty key="testng.directory" value="${testng.directory}"/>
       <sysproperty key="testng.omexmlDirectory" value="${testng.omexmlDirectory}"/>
       <sysproperty key="testng.configDirectory" value="${testng.configDirectory}"/>
-<<<<<<< HEAD
-=======
       <sysproperty key="testng.cacheDirectory" value="${testng.cacheDirectory}"/>
->>>>>>> a8c8a296
       <sysproperty key="testng.allow-missing" value="${testng.allow-missing}"/>
       <sysproperty key="testng.multiplier" value="${testng.multiplier}"/>
       <sysproperty key="lurawave.license" value="${lurawave.license}"/>
