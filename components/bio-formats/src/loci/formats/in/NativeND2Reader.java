--- conflicted
+++ resolved
@@ -495,12 +495,8 @@
 
             XMLTools.parseXML(xmlString, handler);
             xmlString = null;
-<<<<<<< HEAD
+            textString = null;
             core = handler.getCoreMetadataList();
-=======
-            textString = null;
-            core = handler.getCoreMetadata();
->>>>>>> ec1dee70
             if (backupHandler == null ||
               backupHandler.getChannelNames().size() == 0)
             {
