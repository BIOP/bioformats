/*
 * #%L
 * OME Bio-Formats package for reading and converting biological file formats.
 * %%
 * Copyright (C) 2005 - 2012 Open Microscopy Environment:
 *   - Board of Regents of the University of Wisconsin-Madison
 *   - Glencoe Software, Inc.
 *   - University of Dundee
 * %%
 * This program is free software: you can redistribute it and/or modify
 * it under the terms of the GNU General Public License as
 * published by the Free Software Foundation, either version 2 of the 
 * License, or (at your option) any later version.
 * 
 * This program is distributed in the hope that it will be useful,
 * but WITHOUT ANY WARRANTY; without even the implied warranty of
 * MERCHANTABILITY or FITNESS FOR A PARTICULAR PURPOSE.  See the
 * GNU General Public License for more details.
 * 
 * You should have received a copy of the GNU General Public 
 * License along with this program.  If not, see
 * <http://www.gnu.org/licenses/gpl-2.0.html>.
 * #L%
 */

package loci.formats.in;

import java.io.BufferedReader;
import java.io.FileInputStream;
import java.io.InputStreamReader;
import java.io.IOException;
import java.util.ArrayList;
import java.util.HashMap;

import loci.common.Constants;
import loci.common.IniList;
import loci.common.IniParser;
import loci.common.IniTable;
import loci.common.Location;
import loci.common.RandomAccessInputStream;
import loci.common.services.ServiceException;
import loci.formats.CoreMetadata;
import loci.formats.FormatException;
import loci.formats.FormatReader;
import loci.formats.FormatTools;
import loci.formats.MetadataTools;
import loci.formats.meta.MetadataStore;
import loci.formats.services.JPEGTurboService;
import loci.formats.services.JPEGTurboServiceImpl;

import ome.xml.model.primitives.PositiveFloat;
import ome.xml.model.primitives.PositiveInteger;

/**
 * HamamatsuVMSReader is the file format reader for Hamamatsu VMS datasets.
 *
 * <dl><dt><b>Source code:</b></dt>
 * <dd><a href="http://trac.openmicroscopy.org.uk/ome/browser/bioformats.git/components/bio-formats/src/loci/formats/in/HamamatsuVMSReader.java">Trac</a>,
 * <a href="http://git.openmicroscopy.org/?p=bioformats.git;a=blob;f=components/bio-formats/src/loci/formats/in/HamamatsuVMSReader.java;hb=HEAD">Gitweb</a></dd></dl>
 *
 * @author Melissa Linkert melissa at glencoesoftware.com
 */
public class HamamatsuVMSReader extends FormatReader {

  // -- Constants --

  private static final int MAX_SIZE = 2048;

  // -- Fields --

  private ArrayList<String> files = new ArrayList<String>();

  private String[][][] tileFiles;
  private String[] jpeg;

  private JPEGTurboService service = new JPEGTurboServiceImpl();
  private HashMap<String, long[]> restartMarkers =
    new HashMap<String, long[]>();

  // -- Constructor --

  /** Constructs a new Hamamatsu VMS reader. */
  public HamamatsuVMSReader() {
    super("Hamamatsu VMS", "vms");
    domains = new String[] {FormatTools.HISTOLOGY_DOMAIN};
    datasetDescription = "One .vms file plus several .jpg files";
  }

  // -- IFormatReader API methods --

  /* @see loci.formats.IFormatReader#getSeriesUsedFiles(boolean) */
  public String[] getSeriesUsedFiles(boolean noPixels) {
    FormatTools.assertId(currentId, true, 1);

    if (noPixels) {
      return new String[] {currentId};
    }

    ArrayList<String> f = new ArrayList<String>();
    f.add(jpeg[getSeries()]);
    f.addAll(files);
    return f.toArray(new String[f.size()]);
  }

  /**
   * @see loci.formats.IFormatReader#openBytes(int, byte[], int, int, int, int)
   */
  public byte[] openBytes(int no, byte[] buf, int x, int y, int w, int h)
    throws FormatException, IOException
  {
    FormatTools.checkPlaneParameters(this, no, buf.length, x, y, w, h);

    String file = jpeg[getCoreIndex()];

    if (getSizeX() <= MAX_SIZE || getSizeY() <= MAX_SIZE) {
      JPEGReader reader = new JPEGReader();
      reader.setId(file);
      reader.openBytes(0, buf, x, y, w, h);
      reader.close();
      return buf;
    }

    RandomAccessInputStream s = new RandomAccessInputStream(file);
    try {
      if (restartMarkers.containsKey(file)) {
        service.setRestartMarkers(restartMarkers.get(file));
      }
      service.initialize(s, getSizeX(), getSizeY());
      restartMarkers.put(file, service.getRestartMarkers());

      service.getTile(buf, x, y, w, h);
    }
    catch (ServiceException e) {
      throw new FormatException(e);
    }
    finally {
      s.close();
    }

    return buf;
  }

  /* @see loci.formats.IFormatReader#close(boolean) */
  public void close(boolean fileOnly) throws IOException {
    super.close(fileOnly);
    if (!fileOnly) {
      tileFiles = null;
      files.clear();
      service.close();
      jpeg = null;
      restartMarkers.clear();
    }
  }

  // -- Internal FormatReader API methods --

  /* @see loci.formats.FormatReader#initFile(String) */
  protected void initFile(String id) throws FormatException, IOException {
    super.initFile(id);

    IniParser parser = new IniParser();
    IniList layout = parser.parseINI(new BufferedReader(
      new InputStreamReader(new FileInputStream(id), Constants.ENCODING)));
    IniTable slideInfo = layout.getTable("Virtual Microscope Specimen");

    int nLayers = Integer.parseInt(slideInfo.get("NoLayers"));
    int nRows = Integer.parseInt(slideInfo.get("NoJpegRows"));
    int nCols = Integer.parseInt(slideInfo.get("NoJpegColumns"));

    String imageFile = slideInfo.get("ImageFile");
    String mapFile = slideInfo.get("MapFile");
    String optimisationFile = slideInfo.get("OptimisationFile");
    String macroFile = slideInfo.get("MacroImage");

    Double physicalWidth = new Double(slideInfo.get("PhysicalWidth"));
    Double physicalHeight = new Double(slideInfo.get("PhysicalHeight"));
    Double magnification = new Double(slideInfo.get("SourceLens"));

    Double macroWidth = new Double(slideInfo.get("PhysicalMacroWidth"));
    Double macroHeight = new Double(slideInfo.get("PhysicalMacroHeight"));

    for (String key : slideInfo.keySet()) {
      addGlobalMeta(key, slideInfo.get(key));
    }

    Location dir = new Location(id).getAbsoluteFile().getParentFile();

    tileFiles = new String[nLayers][nRows][nCols];

    for (int layer=0; layer<nLayers; layer++) {
      for (int row=0; row<nRows; row++) {
        for (int col=0; col<nCols; col++) {
          tileFiles[layer][row][col] =
            slideInfo.get("ImageFile(" + col + "," + row + ")");
          if (tileFiles[layer][row][col] != null) {
            files.add(
              new Location(dir, tileFiles[layer][row][col]).getAbsolutePath());
          }
        }
      }
    }

    if (imageFile != null) {
      imageFile = new Location(dir, imageFile).getAbsolutePath();
    }
    if (mapFile != null) {
      mapFile = new Location(dir, mapFile).getAbsolutePath();
    }
    if (optimisationFile != null) {
      optimisationFile = new Location(dir, optimisationFile).getAbsolutePath();
      files.add(optimisationFile);
    }
    if (macroFile != null) {
      macroFile = new Location(dir, macroFile).getAbsolutePath();
    }

<<<<<<< HEAD
    jpeg = new String[3];
    core = new CoreMetadata[3];
=======
    jpeg = new TileJPEGReader[3];
>>>>>>> fe1a0950

    int seriesCount = 3;

    core.clear();
    for (int i=0; i<seriesCount; i++) {
      String file = null;
      switch (i) {
        case 0:
          file = imageFile;
          break;
        case 1:
          file = macroFile;
          break;
        case 2:
          file = mapFile;
          break;
      }

<<<<<<< HEAD
      jpeg[i] = file;
      TileJPEGReader reader = new TileJPEGReader();
      reader.setId(file);
      core[i] = reader.getCoreMetadata()[0];
      reader.close();
      core[i].thumbnail = i > 0;
      core[i].interleaved =
        core[i].sizeX > MAX_SIZE && core[i].sizeY > MAX_SIZE;
=======
      jpeg[i] = new TileJPEGReader();
      jpeg[i].setId(file);
      CoreMetadata m = jpeg[i].getCoreMetadataList().get(0);
      m.thumbnail = i > 0;
      core.add(m);
>>>>>>> fe1a0950
    }

    CoreMetadata ms0 = core.get(0);

    MetadataStore store = makeFilterMetadata();
    MetadataTools.populatePixels(store, this);

    String path = new Location(currentId).getAbsoluteFile().getName();

    store.setImageName(path + " full resolution", 0);
    store.setImageName(path + " macro", 1);
    store.setImageName(path + " map", 2);

    if (getMetadataOptions().getMetadataLevel() != MetadataLevel.MINIMUM) {
      if (physicalWidth > 0) {
        store.setPixelsPhysicalSizeX(
          new PositiveFloat(physicalWidth / ms0.sizeX), 0);
      }
      else {
        LOGGER.warn("Expected positive value for PhysicalSizeX; got {}",
          physicalWidth / ms0.sizeX);
      }
      if (physicalHeight > 0) {
        store.setPixelsPhysicalSizeY(
          new PositiveFloat(physicalHeight / ms0.sizeY), 0);
      }
      else {
        LOGGER.warn("Expected positive value for PhysicalSizeY; got {}",
          physicalHeight / ms0.sizeY);
      }
      if (macroWidth > 0) {
        store.setPixelsPhysicalSizeX(
          new PositiveFloat(macroWidth / core.get(1).sizeX), 1);
      }
      else {
        LOGGER.warn("Expected positive value for PhysicalSizeX; got {}",
          macroWidth / core.get(1).sizeX);
      }
      if (macroHeight > 0) {
        store.setPixelsPhysicalSizeY(
          new PositiveFloat(macroHeight / core.get(1).sizeY), 1);
      }
      else {
        LOGGER.warn("Expected positive value for PhysicalSizeY; got {}",
          macroHeight / core.get(1).sizeY);
      }

      String instrumentID = MetadataTools.createLSID("Instrument", 0);
      store.setInstrumentID(instrumentID, 0);
      store.setImageInstrumentRef(instrumentID, 0);

      String objectiveID = MetadataTools.createLSID("Objective", 0, 0);
      store.setObjectiveID(objectiveID, 0, 0);
      if (magnification > 0) {
        store.setObjectiveNominalMagnification(
          new PositiveInteger(magnification.intValue()), 0, 0);
      }
      else {
        LOGGER.warn("Expected positive value for NominalMagnification; got {}",
          magnification);
      }
      store.setObjectiveSettingsID(objectiveID, 0);
    }
  }

}<|MERGE_RESOLUTION|>--- conflicted
+++ resolved
@@ -214,12 +214,7 @@
       macroFile = new Location(dir, macroFile).getAbsolutePath();
     }
 
-<<<<<<< HEAD
     jpeg = new String[3];
-    core = new CoreMetadata[3];
-=======
-    jpeg = new TileJPEGReader[3];
->>>>>>> fe1a0950
 
     int seriesCount = 3;
 
@@ -238,22 +233,14 @@
           break;
       }
 
-<<<<<<< HEAD
       jpeg[i] = file;
       TileJPEGReader reader = new TileJPEGReader();
       reader.setId(file);
-      core[i] = reader.getCoreMetadata()[0];
+      CoreMetadata m = reader.getCoreMetadataList().get(0);
       reader.close();
-      core[i].thumbnail = i > 0;
-      core[i].interleaved =
-        core[i].sizeX > MAX_SIZE && core[i].sizeY > MAX_SIZE;
-=======
-      jpeg[i] = new TileJPEGReader();
-      jpeg[i].setId(file);
-      CoreMetadata m = jpeg[i].getCoreMetadataList().get(0);
+      m.interleaved = m.sizeX > MAX_SIZE && m.sizeY > MAX_SIZE;
       m.thumbnail = i > 0;
       core.add(m);
->>>>>>> fe1a0950
     }
 
     CoreMetadata ms0 = core.get(0);
