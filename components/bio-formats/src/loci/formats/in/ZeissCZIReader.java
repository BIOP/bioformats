//
// ZeissCZIReader.java
//

/*
OME Bio-Formats package for reading and converting biological file formats.
Copyright (C) 2005-@year@ UW-Madison LOCI and Glencoe Software, Inc.

This program is free software; you can redistribute it and/or modify
it under the terms of the GNU General Public License as published by
the Free Software Foundation; either version 2 of the License, or
(at your option) any later version.

This program is distributed in the hope that it will be useful,
but WITHOUT ANY WARRANTY; without even the implied warranty of
MERCHANTABILITY or FITNESS FOR A PARTICULAR PURPOSE.  See the
GNU General Public License for more details.

You should have received a copy of the GNU General Public License
along with this program; if not, write to the Free Software
Foundation, Inc., 59 Temple Place, Suite 330, Boston, MA  02111-1307  USA
*/

package loci.formats.in;

import java.io.ByteArrayInputStream;
import java.io.IOException;
import java.util.ArrayList;
import java.util.HashMap;
import java.util.Stack;
import javax.xml.parsers.DocumentBuilder;
import javax.xml.parsers.DocumentBuilderFactory;
import javax.xml.parsers.ParserConfigurationException;

import loci.common.Constants;
import loci.common.DateTools;
import loci.common.Location;
import loci.common.RandomAccessInputStream;
import loci.common.xml.XMLTools;
import loci.formats.CoreMetadata;
import loci.formats.FormatException;
import loci.formats.FormatReader;
import loci.formats.FormatTools;
import loci.formats.MetadataTools;
import loci.formats.codec.CodecOptions;
import loci.formats.codec.JPEGCodec;
import loci.formats.codec.LZWCodec;
import loci.formats.meta.MetadataStore;

import ome.xml.model.primitives.Color;
import ome.xml.model.primitives.NonNegativeInteger;
import ome.xml.model.primitives.PercentFraction;
import ome.xml.model.primitives.PositiveFloat;
import ome.xml.model.primitives.PositiveInteger;
import ome.xml.model.primitives.Timestamp;

import org.xml.sax.SAXException;
import org.w3c.dom.Attr;
import org.w3c.dom.Document;
import org.w3c.dom.Element;
import org.w3c.dom.NamedNodeMap;
import org.w3c.dom.Node;
import org.w3c.dom.NodeList;

/**
 * ZeissCZIReader is the file format reader for Zeiss .czi files.
 *
 * <dl><dt><b>Source code:</b></dt>
 * <dd><a href="http://trac.openmicroscopy.org.uk/ome/browser/bioformats.git/components/bio-formats/src/loci/formats/in/ZeissCZIReader.java">Trac</a>,
 * <a href="http://git.openmicroscopy.org/?p=bioformats.git;a=blob;f=components/bio-formats/src/loci/formats/in/ZeissCZIReader.java;hb=HEAD">Gitweb</a></dd></dl>
 */
public class ZeissCZIReader extends FormatReader {

  // -- Constants --

  private static final int ALIGNMENT = 32;
  private static final int HEADER_SIZE = 32;
  private static final String CZI_MAGIC_STRING = "ZISRAWFILE";

  /** Compression constants. */
  private static final int UNCOMPRESSED = 0;
  private static final int JPEG = 1;
  private static final int LZW = 2;

  /** Pixel type constants. */
  private static final int GRAY8 = 0;
  private static final int GRAY16 = 1;
  private static final int GRAY_FLOAT = 2;
  private static final int BGR_24 = 3;
  private static final int BGR_48 = 4;
  private static final int BGR_FLOAT = 8;
  private static final int BGRA_8 = 9;
  private static final int COMPLEX = 10;
  private static final int COMPLEX_FLOAT = 11;
  private static final int GRAY32 = 12;
  private static final int GRAY_DOUBLE = 13;

  // -- Fields --

  private MetadataStore store;

  private ArrayList<SubBlock> planes;
  private int rotations = 1;
  private int positions = 1;
  private int illuminations = 1;
  private int acquisitions = 1;
  private int mosaics = 1;
  private int phases = 1;

  private String acquiredDate;
  private String userDisplayName, userName;
  private String userFirstName, userLastName, userMiddleName;
  private String userEmail;
  private String userInstitution;
  private String temperature, airPressure, humidity, co2Percent;
  private String correctionCollar, medium, refractiveIndex;

  private ArrayList<String> emissionWavelengths = new ArrayList<String>();
  private ArrayList<String> excitationWavelengths = new ArrayList<String>();
  private ArrayList<String> pinholeSizes = new ArrayList<String>();
  private ArrayList<String> channelNames = new ArrayList<String>();
  private ArrayList<String> channelColors = new ArrayList<String>();
  private ArrayList<String> binnings = new ArrayList<String>();
  private ArrayList<String> detectorRefs = new ArrayList<String>();
  private ArrayList<String> objectiveIDs = new ArrayList<String>();

  private Double[] positionsX;
  private Double[] positionsY;
  private Double[] positionsZ;

  private int previousChannel = 0;

  // -- Constructor --

  /** Constructs a new Zeiss .czi reader. */
  public ZeissCZIReader() {
    super("Zeiss CZI", "czi");
    domains = new String[] {FormatTools.LM_DOMAIN};
    suffixSufficient = true;
    suffixNecessary = false;
  }

  // -- IFormatReader API methods --

  /**
   * @see loci.formats.IFormatReader#isThisType(RandomAccessInputStream)
   */
  public boolean isThisType(RandomAccessInputStream stream) throws IOException {
    final int blockLen = 10;
    if (!FormatTools.validStream(stream, blockLen, true)) return false;
    String check = stream.readString(blockLen);
    return check.equals(CZI_MAGIC_STRING);
  }

  /* @see loci.formats.IFormatReader#get8BitLookupTable() */
  public byte[][] get8BitLookupTable() throws FormatException, IOException {
    if ((getPixelType() != FormatTools.INT8 &&
      getPixelType() != FormatTools.UINT8) || previousChannel == -1 ||
      previousChannel >= channelColors.size())
    {
      return null;
    }

    byte[][] lut = new byte[3][256];

    String color = channelColors.get(previousChannel);
    if (color != null) {
      color = color.replaceAll("#", "");
      try {
        int colorValue = Integer.parseInt(color, 16);

        int redMax = (colorValue & 0xff0000) >> 16;
        int greenMax = (colorValue & 0xff00) >> 8;
        int blueMax = colorValue & 0xff;

        for (int i=0; i<lut[0].length; i++) {
          lut[0][i] = (byte) (redMax * (i / 255.0));
          lut[1][i] = (byte) (greenMax * (i / 255.0));
          lut[2][i] = (byte) (blueMax * (i / 255.0));
        }

        return lut;
      }
      catch (NumberFormatException e) {
        return null;
      }
    }
    else return null;
  }

  /* @see loci.formats.IFormatReader#get16BitLookupTable() */
  public short[][] get16BitLookupTable() throws FormatException, IOException {
    if ((getPixelType() != FormatTools.INT16 &&
      getPixelType() != FormatTools.UINT16) || previousChannel == -1 ||
      previousChannel >= channelColors.size())
    {
      return null;
    }

    short[][] lut = new short[3][65536];

    String color = channelColors.get(previousChannel);
    if (color != null) {
      color = color.replaceAll("#", "");
      try {
        int colorValue = Integer.parseInt(color, 16);

        int redMax = (colorValue & 0xff0000) >> 16;
        int greenMax = (colorValue & 0xff00) >> 8;
        int blueMax = colorValue & 0xff;

        redMax = (int) (65535 * (redMax / 255.0));
        greenMax = (int) (65535 * (greenMax / 255.0));
        blueMax = (int) (65535 * (blueMax / 255.0));

        for (int i=0; i<lut[0].length; i++) {
          lut[0][i] = (short) ((int) (redMax * (i / 65535.0)) & 0xffff);
          lut[1][i] = (short) ((int) (greenMax * (i / 65535.0)) & 0xffff);
          lut[2][i] = (short) ((int) (blueMax * (i / 65535.0)) & 0xffff);
        }

        return lut;
      }
      catch (NumberFormatException e) {
        return null;
      }
    }
    else return null;
  }

  /**
   * @see loci.formats.IFormatReader#openBytes(int, byte[], int, int, int, int)
   */
  public byte[] openBytes(int no, byte[] buf, int x, int y, int w, int h)
    throws FormatException, IOException
  {
    FormatTools.checkPlaneParameters(this, no, buf.length, x, y, w, h);

    previousChannel = getZCTCoords(no)[1];

    int currentSeries = getSeries();

    for (SubBlock plane : planes) {
      if (plane.seriesIndex == currentSeries && plane.planeIndex == no) {
        byte[] rawData = plane.readPixelData();
        RandomAccessInputStream s = new RandomAccessInputStream(rawData);
        readPlane(s, x, y, w, h, buf);
        s.close();
        break;
      }
    }
    return buf;
  }

  /* @see loci.formats.IFormatReader#close(boolean) */
  public void close(boolean fileOnly) throws IOException {
    super.close(fileOnly);
    if (!fileOnly) {
      planes = null;
      rotations = 1;
      positions = 1;
      illuminations = 1;
      acquisitions = 1;
      mosaics = 1;
      phases = 1;
      store = null;

      acquiredDate = null;
      userDisplayName = null;
      userName = null;
      userFirstName = null;
      userLastName = null;
      userMiddleName = null;
      userEmail = null;
      userInstitution = null;
      temperature = null;
      airPressure = null;
      humidity = null;
      co2Percent = null;
      correctionCollar = null;
      medium = null;
      refractiveIndex = null;
      positionsX = null;
      positionsY = null;
      positionsZ = null;

      emissionWavelengths.clear();
      excitationWavelengths.clear();
      pinholeSizes.clear();
      channelNames.clear();
      channelColors.clear();
      binnings.clear();
      detectorRefs.clear();
      objectiveIDs.clear();

      previousChannel = 0;
    }
  }

  // -- Internal FormatReader API methods --

  /* @see loci.formats.FormatReader#initFile(String) */
  protected void initFile(String id) throws FormatException, IOException {
    super.initFile(id);
    in = new RandomAccessInputStream(id);

    core[0].littleEndian = true;
    in.order(isLittleEndian());

    ArrayList<Segment> segments = new ArrayList<Segment>();
    planes = new ArrayList<SubBlock>();

    while (in.getFilePointer() < in.length()) {
      Segment segment = readSegment();
      segments.add(segment);

      if (segment instanceof SubBlock) {
        planes.add((SubBlock) segment);
      }
    }

    calculateDimensions();
    convertPixelType(planes.get(0).directoryEntry.pixelType);

    // remove any invalid SubBlocks

    int planeSize =
      getSizeX() * getSizeY() * FormatTools.getBytesPerPixel(getPixelType());
    for (int i=0; i<planes.size(); i++) {
      byte[] pixels = planes.get(i).readPixelData();
      if (pixels.length < planeSize) {
        planes.remove(i);
        i--;
      }
    }

    if (getSizeZ() == 0) {
      core[0].sizeZ = 1;
    }
    if (getSizeC() == 0) {
      core[0].sizeC = 1;
    }
    if (getSizeT() == 0) {
      core[0].sizeT = 1;
    }

    // finish populating the core metadata

    int seriesCount = rotations * positions * illuminations * acquisitions *
      mosaics * phases;

    core[0].imageCount = planes.size() / seriesCount;

    if (seriesCount > 1) {
      CoreMetadata firstSeries = core[0];

      core = new CoreMetadata[seriesCount];

      for (int i=0; i<seriesCount; i++) {
        core[i] = firstSeries;
      }
    }

    core[0].dimensionOrder = "XYCZT";

    assignPlaneIndices();

    // populate the OME metadata

    store = makeFilterMetadata();
    MetadataTools.populatePixels(store, this, true);

    for (Segment segment : segments) {
      if (segment instanceof Metadata) {
        String xml = ((Metadata) segment).xml;
        xml = XMLTools.sanitizeXML(xml);
        translateMetadata(xml);
      }
    }

    if (channelColors.size() > 0) {
      for (int i=0; i<seriesCount; i++) {
        core[i].indexed = true;
      }
    }

<<<<<<< HEAD
    String experimenterID = MetadataTools.createLSID("Experimenter", 0);
    store.setExperimenterID(experimenterID, 0);
    store.setExperimenterEmail(userEmail, 0);
    store.setExperimenterFirstName(userFirstName, 0);
    store.setExperimenterInstitution(userInstitution, 0);
    store.setExperimenterLastName(userLastName, 0);
    store.setExperimenterMiddleName(userMiddleName, 0);
    store.setExperimenterUserName(userName, 0);
=======
    String experimenterID = null;
    if (userDisplayName != null) {
      experimenterID = MetadataTools.createLSID("Experimenter", 0);
      store.setExperimenterID(experimenterID, 0);
      store.setExperimenterDisplayName(userDisplayName, 0);
      store.setExperimenterEmail(userEmail, 0);
      store.setExperimenterFirstName(userFirstName, 0);
      store.setExperimenterInstitution(userInstitution, 0);
      store.setExperimenterLastName(userLastName, 0);
      store.setExperimenterMiddleName(userMiddleName, 0);
      store.setExperimenterUserName(userName, 0);
    }
>>>>>>> 8b413083

    String name = new Location(getCurrentFile()).getName();

    for (int i=0; i<getSeriesCount(); i++) {
<<<<<<< HEAD
      store.setImageAcquisitionDate(new Timestamp(acquiredDate), i);
      store.setImageExperimenterRef(experimenterID, i);
=======
      store.setImageAcquiredDate(acquiredDate, i);
      if (experimenterID != null) {
        store.setImageExperimenterRef(experimenterID, i);
      }
>>>>>>> 8b413083
      store.setImageName(name + " #" + (i + 1), i);

      if (airPressure != null) {
        store.setImagingEnvironmentAirPressure(new Double(airPressure), i);
      }
      if (co2Percent != null) {
        store.setImagingEnvironmentCO2Percent(
          PercentFraction.valueOf(co2Percent), i);
      }
      if (humidity != null) {
        store.setImagingEnvironmentHumidity(
          PercentFraction.valueOf(humidity), i);
      }
      if (temperature != null) {
        store.setImagingEnvironmentTemperature(new Double(temperature), i);
      }

      store.setObjectiveSettingsID(objectiveIDs.get(0), i);
      if (correctionCollar != null) {
        store.setObjectiveSettingsCorrectionCollar(
          new Double(correctionCollar), i);
      }
      store.setObjectiveSettingsMedium(getMedium(medium), i);
      if (refractiveIndex != null) {
        store.setObjectiveSettingsRefractiveIndex(
          new Double(refractiveIndex), i);
      }

      Double startTime = null;
      if (acquiredDate != null) {
        startTime =
          DateTools.getTime(acquiredDate, DateTools.ISO8601_FORMAT) / 1000d;
      }
      for (int plane=0; plane<getImageCount(); plane++) {
        for (SubBlock p : planes) {
          if (p.seriesIndex == i && p.planeIndex == plane) {
            if (startTime == null) {
              startTime = p.timestamp;
            }

            if (p.stageX != null) {
              store.setPlanePositionX(p.stageX, i, plane);
            }
            else if (positionsX != null && i < positionsX.length) {
              store.setPlanePositionX(positionsX[i], i, plane);
            }

            if (p.stageY != null) {
              store.setPlanePositionY(p.stageY, i, plane);
            }
            else if (positionsY != null && i < positionsY.length) {
              store.setPlanePositionY(positionsY[i], i, plane);
            }

            if (positionsZ != null && i < positionsZ.length) {
              store.setPlanePositionZ(positionsZ[i], i, plane);
            }

            if (p.timestamp != null) {
              store.setPlaneDeltaT(p.timestamp - startTime, i, plane);
            }
            if (p.exposureTime != null) {
              store.setPlaneExposureTime(p.exposureTime, i, plane);
            }
          }
        }
      }

      for (int c=0; c<getEffectiveSizeC(); c++) {
        if (c < channelNames.size()) {
          store.setChannelName(channelNames.get(c), i, c);
        }

        if (c < channelColors.size()) {
          String color = channelColors.get(c);
          if (color != null) {
            color = color.replaceAll("#", "");
            try {
              store.setChannelColor(
                new Color((Integer.parseInt(color, 16) << 8) | 0xff), i, c);
            }
            catch (NumberFormatException e) { }
          }
        }

        if (c < emissionWavelengths.size()) {
          String emWave = emissionWavelengths.get(c);
          if (emWave != null) {
            Double wave = new Double(emWave);
            if (wave.intValue() > 0) {
              store.setChannelEmissionWavelength(
                new PositiveInteger(wave.intValue()), i, c);
            }
            else {
              LOGGER.warn(
                "Expected positive value for EmissionWavelength; got {}", wave);
            }
          }
        }
        if (c < excitationWavelengths.size()) {
          String exWave = excitationWavelengths.get(c);
          if (exWave != null) {
            Double wave = new Double(exWave);
            if (wave.intValue() > 0) {
              store.setChannelExcitationWavelength(
                new PositiveInteger(wave.intValue()), i, c);
            }
            else {
              LOGGER.warn(
                "Expected positive value for ExcitationWavelength; got {}",
                wave);
            }
          }
        }
        if (c < pinholeSizes.size() && pinholeSizes.get(c) != null) {
          store.setChannelPinholeSize(new Double(pinholeSizes.get(c)), i, c);
        }

        if (c < detectorRefs.size()) {
          String detector = detectorRefs.get(c);
          store.setDetectorSettingsID(detector, i, c);

          if (c < binnings.size()) {
            store.setDetectorSettingsBinning(getBinning(binnings.get(c)), i, c);
          }
        }
      }
    }
  }

  // -- Helper methods --

  private void calculateDimensions() {
    // calculate the dimensions

    for (SubBlock plane : planes) {
      for (DimensionEntry dimension : plane.directoryEntry.dimensionEntries) {
        switch (dimension.dimension.charAt(0)) {
          case 'X':
            core[0].sizeX = dimension.size;
            break;
          case 'Y':
            core[0].sizeY = dimension.size;
            break;
          case 'C':
            if (dimension.start >= getSizeC()) {
              core[0].sizeC = dimension.start + 1;
            }
            break;
          case 'Z':
            if (dimension.start >= getSizeZ()) {
              core[0].sizeZ = dimension.start + 1;
            }
            break;
          case 'T':
            if (dimension.start >= getSizeT()) {
              core[0].sizeT = dimension.start + 1;
            }
            break;
          case 'R':
            if (dimension.start >= rotations) {
              rotations = dimension.start + 1;
            }
            break;
          case 'S':
            if (dimension.start >= positions) {
              positions = dimension.start + 1;
            }
            break;
          case 'I':
            if (dimension.start >= illuminations) {
              illuminations = dimension.start + 1;
            }
            break;
          case 'B':
            if (dimension.start >= acquisitions) {
              acquisitions = dimension.start + 1;
            }
            break;
          case 'M':
            if (dimension.start >= mosaics) {
              mosaics = dimension.start + 1;
            }
            break;
          case 'H':
            if (dimension.start >= phases) {
              phases = dimension.start + 1;
            }
            break;
        }
      }
    }
  }

  private void assignPlaneIndices() {
    // assign plane and series indices to each SubBlock
    int[] extraLengths =
      {rotations, positions, illuminations, acquisitions, mosaics, phases};
    for (SubBlock plane : planes) {
      int z = 0;
      int c = 0;
      int t = 0;
      int[] extra = new int[6];

      for (DimensionEntry dimension : plane.directoryEntry.dimensionEntries) {
        switch (dimension.dimension.charAt(0)) {
          case 'C':
            c = dimension.start;
            break;
          case 'Z':
            z = dimension.start;
            break;
          case 'T':
            t = dimension.start;
            break;
          case 'R':
            extra[0] = dimension.start;
            break;
          case 'S':
            extra[1] = dimension.start;
            break;
          case 'I':
            extra[2] = dimension.start;
            break;
          case 'B':
            extra[3] = dimension.start;
            break;
          case 'M':
            extra[4] = dimension.start;
            break;
          case 'H':
            extra[5] = dimension.start;
            break;
        }
      }

      plane.planeIndex = getIndex(z, c, t);
      plane.seriesIndex = FormatTools.positionToRaster(extraLengths, extra);
    }
  }

  private void translateMetadata(String xml) throws FormatException, IOException
  {
    Element root = null;
    try {
      DocumentBuilderFactory factory = DocumentBuilderFactory.newInstance();
      DocumentBuilder parser = factory.newDocumentBuilder();
      ByteArrayInputStream s =
        new ByteArrayInputStream(xml.getBytes(Constants.ENCODING));
      root = parser.parse(s).getDocumentElement();
      s.close();
    }
    catch (ParserConfigurationException e) {
      throw new FormatException(e);
    }
    catch (SAXException e) {
      throw new FormatException(e);
    }

    if (root == null) {
      throw new FormatException("Could not parse the XML metadata.");
    }

    NodeList children = root.getChildNodes();
    Element realRoot = null;
    for (int i=0; i<children.getLength(); i++) {
      if (children.item(i) instanceof Element) {
        realRoot = (Element) children.item(i);
        break;
      }
    }

    translateInformation(realRoot);
    translateScaling(realRoot);
    translateDisplaySettings(realRoot);
    translateLayers(realRoot);
    translateExperiment(realRoot);

    Stack<String> nameStack = new Stack<String>();
    HashMap<String, Integer> indexes = new HashMap<String, Integer>();
    populateOriginalMetadata(realRoot, nameStack, indexes);
  }

  private void translateInformation(Element root) throws FormatException {
    NodeList informations = root.getElementsByTagName("Information");
    if (informations.getLength() == 0) {
      return;
    }

    Element information = (Element) informations.item(0);
    Element image = getFirstNode(information, "Image");
    Element user = getFirstNode(information, "User");
    Element environment = getFirstNode(information, "Environment");
    Element instrument = getFirstNode(information, "Instrument");

    if (image != null) {
      String bitCount = getFirstNodeValue(image, "ComponentBitCount");
      if (bitCount != null) {
        core[0].bitsPerPixel = Integer.parseInt(bitCount);
      }

      acquiredDate = getFirstNodeValue(image, "AcquisitionDateAndTime");

      Element objectiveSettings = getFirstNode(image, "ObjectiveSettings");
      correctionCollar =
        getFirstNodeValue(objectiveSettings, "CorrectionCollar");
      medium = getFirstNodeValue(objectiveSettings, "Medium");
      refractiveIndex = getFirstNodeValue(objectiveSettings, "RefractiveIndex");

      Element dimensions = getFirstNode(image, "Dimensions");

      NodeList channels = getGrandchildren(dimensions, "Channel");

      if (channels != null) {
        for (int i=0; i<channels.getLength(); i++) {
          Element channel = (Element) channels.item(i);

          emissionWavelengths.add(
            getFirstNodeValue(channel, "EmissionWavelength"));
          excitationWavelengths.add(
            getFirstNodeValue(channel, "ExcitationWavelength"));
          pinholeSizes.add(getFirstNodeValue(channel, "PinholeSize"));
          channelNames.add(channel.getAttribute("Name"));

          Element detectorSettings = getFirstNode(channel, "DetectorSettings");
          binnings.add(getFirstNodeValue(detectorSettings, "Binning"));

          Element detector = getFirstNode(detectorSettings, "Detector");
          if (detector != null) {
            String detectorID = detector.getAttribute("Id");
            if (detectorID.indexOf(" ") != -1) {
              detectorID =
                detectorID.substring(detectorID.lastIndexOf(" ") + 1);
            }
            if (!detectorID.startsWith("Detector:")) {
              detectorID = "Detector:" + detectorID;
            }
            detectorRefs.add(detectorID);
          }
        }
      }
    }

    if (user != null) {
      userDisplayName = getFirstNodeValue(user, "DisplayName");
      userFirstName = getFirstNodeValue(user, "FirstName");
      userLastName = getFirstNodeValue(user, "LastName");
      userMiddleName = getFirstNodeValue(user, "MiddleName");
      userEmail = getFirstNodeValue(user, "Email");
      userInstitution = getFirstNodeValue(user, "Institution");
      userName = getFirstNodeValue(user, "UserName");
    }

    if (environment != null) {
      temperature = getFirstNodeValue(environment, "Temperature");
      airPressure = getFirstNodeValue(environment, "AirPressure");
      humidity = getFirstNodeValue(environment, "Humidity");
      co2Percent = getFirstNodeValue(environment, "CO2Percent");
    }

    if (instrument != null) {
      NodeList microscopes = getGrandchildren(instrument, "Microscope");
      Element manufacturerNode = null;

      store.setInstrumentID(MetadataTools.createLSID("Instrument", 0), 0);

      if (microscopes != null) {
        Element microscope = (Element) microscopes.item(0);
        manufacturerNode = getFirstNode(microscope, "Manufacturer");

        store.setMicroscopeManufacturer(
          getFirstNodeValue(manufacturerNode, "Manufacturer"), 0);
        store.setMicroscopeModel(
          getFirstNodeValue(manufacturerNode, "Model"), 0);
        store.setMicroscopeSerialNumber(
          getFirstNodeValue(manufacturerNode, "SerialNumber"), 0);
        store.setMicroscopeLotNumber(
          getFirstNodeValue(manufacturerNode, "LotNumber"), 0);
        store.setMicroscopeType(
          getMicroscopeType(getFirstNodeValue(microscope, "Type")), 0);
      }

      NodeList lightSources = getGrandchildren(instrument, "LightSource");
      if (lightSources != null) {
        for (int i=0; i<lightSources.getLength(); i++) {
          Element lightSource = (Element) lightSources.item(i);
          manufacturerNode = getFirstNode(lightSource, "Manufacturer");

          String manufacturer =
            getFirstNodeValue(manufacturerNode, "Manufacturer");
          String model = getFirstNodeValue(manufacturerNode, "Model");
          String serialNumber =
            getFirstNodeValue(manufacturerNode, "SerialNumber");
          String lotNumber = getFirstNodeValue(manufacturerNode, "LotNumber");

          String type = getFirstNodeValue(lightSource, "LightSourceType");
          String power = getFirstNodeValue(lightSource, "Power");
          if ("Laser".equals(type)) {
            if (power != null) {
              store.setLaserPower(new Double(power), 0, i);
            }
            store.setLaserLotNumber(lotNumber, 0, i);
            store.setLaserManufacturer(manufacturer, 0, i);
            store.setLaserModel(model, 0, i);
            store.setLaserSerialNumber(serialNumber, 0, i);
          }
          else if ("Arc".equals(type)) {
            if (power != null) {
              store.setArcPower(new Double(power), 0, i);
            }
            store.setArcLotNumber(lotNumber, 0, i);
            store.setArcManufacturer(manufacturer, 0, i);
            store.setArcModel(model, 0, i);
            store.setArcSerialNumber(serialNumber, 0, i);
          }
          else if ("LightEmittingDiode".equals(type)) {
            if (power != null) {
              store.setLightEmittingDiodePower(new Double(power), 0, i);
            }
            store.setLightEmittingDiodeLotNumber(lotNumber, 0, i);
            store.setLightEmittingDiodeManufacturer(manufacturer, 0, i);
            store.setLightEmittingDiodeModel(model, 0, i);
            store.setLightEmittingDiodeSerialNumber(serialNumber, 0, i);
          }
          else if ("Filament".equals(type)) {
            if (power != null) {
              store.setFilamentPower(new Double(power), 0, i);
            }
            store.setFilamentLotNumber(lotNumber, 0, i);
            store.setFilamentManufacturer(manufacturer, 0, i);
            store.setFilamentModel(model, 0, i);
            store.setFilamentSerialNumber(serialNumber, 0, i);
          }
        }
      }

      NodeList detectors = getGrandchildren(instrument, "Detector");
      if (detectors != null) {
        for (int i=0; i<detectors.getLength(); i++) {
          Element detector = (Element) detectors.item(i);

          manufacturerNode = getFirstNode(detector, "Manufacturer");
          String manufacturer =
            getFirstNodeValue(manufacturerNode, "Manufacturer");
          String model = getFirstNodeValue(manufacturerNode, "Model");
          String serialNumber =
            getFirstNodeValue(manufacturerNode, "SerialNumber");
          String lotNumber = getFirstNodeValue(manufacturerNode, "LotNumber");

          String detectorID = detector.getAttribute("Id");
          if (detectorID.indexOf(" ") != -1) {
            detectorID = detectorID.substring(detectorID.lastIndexOf(" ") + 1);
          }
          if (!detectorID.startsWith("Detector:")) {
            detectorID = "Detector:" + detectorID;
          }

          store.setDetectorID(detectorID, 0, i);
          store.setDetectorManufacturer(manufacturer, 0, i);
          store.setDetectorModel(model, 0, i);
          store.setDetectorSerialNumber(serialNumber, 0, i);
          store.setDetectorLotNumber(lotNumber, 0, i);

          String gain = getFirstNodeValue(detector, "Gain");
          if (gain != null) {
            store.setDetectorGain(new Double(gain), 0, i);
          }

          String voltage = getFirstNodeValue(detector, "Voltage");
          if (voltage != null) {
            store.setDetectorVoltage(new Double(voltage), 0, i);
          }

          String offset = getFirstNodeValue(detector, "Offset");
          if (offset != null) {
            store.setDetectorOffset(new Double(offset), 0, i);
          }

          String zoom = getFirstNodeValue(detector, "Zoom");
          if (zoom != null) {
            store.setDetectorZoom(new Double(zoom), 0, i);
          }

          String ampGain = getFirstNodeValue(detector, "AmplificationGain");
          if (ampGain != null) {
            store.setDetectorAmplificationGain(new Double(ampGain), 0, i);
          }

          store.setDetectorType(
            getDetectorType(getFirstNodeValue(detector, "Type")), 0, i);
        }
      }

      NodeList objectives = getGrandchildren(instrument, "Objective");
      if (objectives != null) {
        for (int i=0; i<objectives.getLength(); i++) {
          Element objective = (Element) objectives.item(i);
          manufacturerNode = getFirstNode(objective, "Manufacturer");

          String manufacturer =
            getFirstNodeValue(manufacturerNode, "Manufacturer");
          String model = getFirstNodeValue(manufacturerNode, "Model");
          String serialNumber =
            getFirstNodeValue(manufacturerNode, "SerialNumber");
          String lotNumber = getFirstNodeValue(manufacturerNode, "LotNumber");

          objectiveIDs.add(objective.getAttribute("Id"));
          store.setObjectiveID(objective.getAttribute("Id"), 0, i);
          store.setObjectiveManufacturer(manufacturer, 0, i);
          store.setObjectiveModel(model, 0, i);
          store.setObjectiveSerialNumber(serialNumber, 0, i);
          store.setObjectiveLotNumber(lotNumber, 0, i);
          store.setObjectiveCorrection(
            getCorrection(getFirstNodeValue(objective, "Correction")), 0, i);
          store.setObjectiveImmersion(
            getImmersion(getFirstNodeValue(objective, "Immersion")), 0, i);

          String lensNA = getFirstNodeValue(objective, "LensNA");
          if (lensNA != null) {
            store.setObjectiveLensNA(new Double(lensNA), 0, i);
          }

          String magnification =
            getFirstNodeValue(objective, "NominalMagnification");
          Integer mag = magnification == null ? 0 : new Integer(magnification);

          if (mag > 0) {
            store.setObjectiveNominalMagnification(
              new PositiveInteger(mag), 0, i);
          }
          else {
            LOGGER.warn(
              "Expected positive value for NominalMagnification; got {}", mag);
          }
          String calibratedMag =
            getFirstNodeValue(objective, "CalibratedMagnification");
          if (calibratedMag != null) {
            store.setObjectiveCalibratedMagnification(
              new Double(calibratedMag), 0, i);
          }
          String wd = getFirstNodeValue(objective, "WorkingDistance");
          if (wd != null) {
            store.setObjectiveWorkingDistance(new Double(wd), 0, i);
          }
          String iris = getFirstNodeValue(objective, "Iris");
          if (iris != null) {
            store.setObjectiveIris(new Boolean(iris), 0, i);
          }
        }
      }

      NodeList filterSets = getGrandchildren(instrument, "FilterSet");
      if (filterSets != null) {
        for (int i=0; i<filterSets.getLength(); i++) {
          Element filterSet = (Element) filterSets.item(i);
          manufacturerNode = getFirstNode(filterSet, "Manufacturer");

          String manufacturer =
            getFirstNodeValue(manufacturerNode, "Manufacturer");
          String model = getFirstNodeValue(manufacturerNode, "Model");
          String serialNumber =
            getFirstNodeValue(manufacturerNode, "SerialNumber");
          String lotNumber = getFirstNodeValue(manufacturerNode, "LotNumber");

          store.setFilterSetID(filterSet.getAttribute("Id"), 0, i);
          store.setFilterSetManufacturer(manufacturer, 0, i);
          store.setFilterSetModel(model, 0, i);
          store.setFilterSetSerialNumber(serialNumber, 0, i);
          store.setFilterSetLotNumber(lotNumber, 0, i);

          store.setFilterSetDichroicRef(
            getFirstNodeValue(filterSet, "DichroicRef"), 0, i);

          NodeList excitations = getGrandchildren(
            filterSet, "ExcitationFilters", "ExcitationFilterRef");
          NodeList emissions = getGrandchildren(filterSet, "EmissionFilters",
            "EmissionFilterRef");

          for (int ex=0; ex<excitations.getLength(); ex++) {
            store.setFilterSetExcitationFilterRef(
              excitations.item(ex).getTextContent(), 0, i, ex);
          }
          for (int em=0; em<emissions.getLength(); em++) {
            store.setFilterSetEmissionFilterRef(
              emissions.item(em).getTextContent(), 0, i, em);
          }
        }
      }

      NodeList filters = getGrandchildren(instrument, "Filter");
      if (filters != null) {
        for (int i=0; i<filters.getLength(); i++) {
          Element filter = (Element) filters.item(i);
          manufacturerNode = getFirstNode(filter, "Manufacturer");

          String manufacturer =
            getFirstNodeValue(manufacturerNode, "Manufacturer");
          String model = getFirstNodeValue(manufacturerNode, "Model");
          String serialNumber =
            getFirstNodeValue(manufacturerNode, "SerialNumber");
          String lotNumber = getFirstNodeValue(manufacturerNode, "LotNumber");

          store.setFilterID(filter.getAttribute("Id"), 0, i);
          store.setFilterManufacturer(manufacturer, 0, i);
          store.setFilterModel(model, 0, i);
          store.setFilterSerialNumber(serialNumber, 0, i);
          store.setFilterLotNumber(lotNumber, 0, i);

          store.setFilterType(
            getFilterType(getFirstNodeValue(filter, "Type")), 0, i);
          store.setFilterFilterWheel(
            getFirstNodeValue(filter, "FilterWheel"), 0, i);

          Element transmittance = getFirstNode(filter, "TransmittanceRange");

          String cutIn = getFirstNodeValue(transmittance, "CutIn");
          String cutOut = getFirstNodeValue(transmittance, "CutOut");
          Integer inWave = cutIn == null ? 0 : new Integer(cutIn);
          Integer outWave = cutOut == null ? 0 : new Integer(cutOut);

          if (inWave > 0) {
            store.setTransmittanceRangeCutIn(new PositiveInteger(inWave), 0, i);
          }
          else {
            LOGGER.warn("Expected positive value for CutIn; got {}", inWave);
          }
          if (outWave > 0) {
            store.setTransmittanceRangeCutOut(
              new PositiveInteger(outWave), 0, i);
          }
          else {
            LOGGER.warn("Expected positive value for CutOut; got {}", outWave);
          }

          String inTolerance =
            getFirstNodeValue(transmittance, "CutInTolerance");
          String outTolerance =
            getFirstNodeValue(transmittance, "CutOutTolerance");

          if (inTolerance != null) {
            Integer cutInTolerance = new Integer(inTolerance);
            store.setTransmittanceRangeCutInTolerance(
              new NonNegativeInteger(cutInTolerance), 0, i);
          }

          if (outTolerance != null) {
            Integer cutOutTolerance = new Integer(outTolerance);
            store.setTransmittanceRangeCutOutTolerance(
              new NonNegativeInteger(cutOutTolerance), 0, i);
          }

          String transmittancePercent =
            getFirstNodeValue(transmittance, "Transmittance");
          if (transmittancePercent != null) {
            store.setTransmittanceRangeTransmittance(
              PercentFraction.valueOf(transmittancePercent), 0, i);
          }
        }
      }

      NodeList dichroics = getGrandchildren(instrument, "Dichroic");
      if (dichroics != null) {
        for (int i=0; i<dichroics.getLength(); i++) {
          Element dichroic = (Element) dichroics.item(i);
          manufacturerNode = getFirstNode(dichroic, "Manufacturer");

          String manufacturer =
            getFirstNodeValue(manufacturerNode, "Manufacturer");
          String model = getFirstNodeValue(manufacturerNode, "Model");
          String serialNumber =
            getFirstNodeValue(manufacturerNode, "SerialNumber");
          String lotNumber = getFirstNodeValue(manufacturerNode, "LotNumber");

          store.setDichroicID(dichroic.getAttribute("Id"), 0, i);
          store.setDichroicManufacturer(manufacturer, 0, i);
          store.setDichroicModel(model, 0, i);
          store.setDichroicSerialNumber(serialNumber, 0, i);
          store.setDichroicLotNumber(lotNumber, 0, i);
        }
      }
    }
  }

  private void translateScaling(Element root) {
    NodeList scalings = root.getElementsByTagName("Scaling");
    if (scalings.getLength() == 0) {
      return;
    }

    Element scaling = (Element) scalings.item(0);
    NodeList distances = getGrandchildren(scaling, "Items", "Distance");

    for (int i=0; i<distances.getLength(); i++) {
      Element distance = (Element) distances.item(i);
      String id = distance.getAttribute("Id");
      String originalValue = getFirstNodeValue(distance, "Value");
      if (originalValue == null) {
        continue;
      }
      Double value = new Double(originalValue) * 1000000;
      if (value > 0) {
        PositiveFloat size = new PositiveFloat(value);

        if (id.equals("X")) {
          for (int series=0; series<getSeriesCount(); series++) {
            store.setPixelsPhysicalSizeX(size, series);
          }
        }
        else if (id.equals("Y")) {
          for (int series=0; series<getSeriesCount(); series++) {
            store.setPixelsPhysicalSizeY(size, series);
          }
        }
        else if (id.equals("Z")) {
          for (int series=0; series<getSeriesCount(); series++) {
            store.setPixelsPhysicalSizeZ(size, series);
          }
        }
      }
      else {
        LOGGER.warn("Expected positive value for PhysicalSize; got {}", value);
      }
    }
  }

  private void translateDisplaySettings(Element root) {
    NodeList displaySettings = root.getElementsByTagName("DisplaySetting");
    if (displaySettings.getLength() == 0) {
      return;
    }

    Element displaySetting = (Element) displaySettings.item(0);
    NodeList channels = getGrandchildren(displaySetting, "Channel");

    for (int i=0; i<channels.getLength(); i++) {
      Element channel = (Element) channels.item(i);
      String color = getFirstNodeValue(channel, "Color");
      if (color != null) {
        channelColors.add(color);
      }
    }
  }

  private void translateLayers(Element root) {
    NodeList layerses = root.getElementsByTagName("Layers");
    if (layerses.getLength() == 0) {
      return;
    }

    Element layersNode = (Element) layerses.item(0);
    NodeList layers = layersNode.getElementsByTagName("Layer");

    for (int i=0; i<layers.getLength(); i++) {
      Element layer = (Element) layers.item(i);

      NodeList elementses = layer.getElementsByTagName("Elements");
      if (elementses.getLength() == 0) {
        continue;
      }
      NodeList allGrandchildren = elementses.item(0).getChildNodes();

      if (allGrandchildren.getLength() > 0) {
        String roiID = MetadataTools.createLSID("ROI", i);
        store.setROIID(roiID, i);
        store.setROIName(layer.getAttribute("Name"), i);
        store.setROIDescription(getFirstNodeValue(layer, "Usage"), i);

        for (int series=0; series<getSeriesCount(); series++) {
          store.setImageROIRef(roiID, series, i);
        }
      }

      int shape = 0;

      NodeList lines = getGrandchildren(layer, "Elements", "Line");
      shape = populateLines(lines, i, shape);

      NodeList arrows = getGrandchildren(layer, "Elements", "OpenArrow");
      shape = populateLines(arrows, i, shape);

      NodeList crosses = getGrandchildren(layer, "Elements", "Cross");
      for (int s=0; s<crosses.getLength(); s++, shape+=2) {
        Element cross = (Element) crosses.item(s);

        Element geometry = getFirstNode(cross, "Geometry");
        Element textElements = getFirstNode(cross, "TextElements");
        Element attributes = getFirstNode(cross, "Attributes");

        store.setLineID(
          MetadataTools.createLSID("Shape", i, shape), i, shape);
        store.setLineID(
          MetadataTools.createLSID("Shape", i, shape + 1), i, shape + 1);

        String length = getFirstNodeValue(geometry, "Length");
        String centerX = getFirstNodeValue(geometry, "CenterX");
        String centerY = getFirstNodeValue(geometry, "CenterY");

        if (length != null) {
          Double halfLen = new Double(length) / 2;
          if (centerX != null) {
            store.setLineX1(new Double(centerX) - halfLen, i, shape);
            store.setLineX2(new Double(centerX) + halfLen, i, shape);

            store.setLineX1(new Double(centerX), i, shape + 1);
            store.setLineX2(new Double(centerX), i, shape + 1);
          }
          if (centerY != null) {
            store.setLineY1(new Double(centerY), i, shape);
            store.setLineY2(new Double(centerY), i, shape);

            store.setLineY1(new Double(centerY) - halfLen, i, shape + 1);
            store.setLineY2(new Double(centerY) + halfLen, i, shape + 1);
          }
        }
<<<<<<< HEAD
        store.setLineText(getFirstNodeValue(textElements, "Text"), i, shape);
=======
        store.setLineName(getFirstNodeValue(attributes, "Name"), i, shape);
        store.setLineName(getFirstNodeValue(attributes, "Name"), i, shape + 1);
        store.setLineLabel(
          getFirstNodeValue(textElements, "Text"), i, shape);
        store.setLineLabel(
          getFirstNodeValue(textElements, "Text"), i, shape + 1);
>>>>>>> 8b413083
      }

      NodeList rectangles = getGrandchildren(layer, "Elements", "Rectangle");
      shape = populateRectangles(rectangles, i, shape);

      NodeList ellipses = getGrandchildren(layer, "Elements", "Ellipse");
      for (int s=0; s<ellipses.getLength(); s++, shape++) {
        Element ellipse = (Element) ellipses.item(s);

        Element geometry = getFirstNode(ellipse, "Geometry");
        Element textElements = getFirstNode(ellipse, "TextElements");
        Element attributes = getFirstNode(ellipse, "Attributes");

        store.setEllipseID(
          MetadataTools.createLSID("Shape", i, shape), i, shape);

        String radiusX = getFirstNodeValue(geometry, "RadiusX");
        String radiusY = getFirstNodeValue(geometry, "RadiusY");
        String centerX = getFirstNodeValue(geometry, "CenterX");
        String centerY = getFirstNodeValue(geometry, "CenterY");

        if (radiusX != null) {
          store.setEllipseRadiusX(new Double(radiusX), i, shape);
        }
        if (radiusY != null) {
          store.setEllipseRadiusY(new Double(radiusY), i, shape);
        }
        if (centerX != null) {
          store.setEllipseX(new Double(centerX), i, shape);
        }
        if (centerY != null) {
          store.setEllipseY(new Double(centerY), i, shape);
        }
        store.setEllipseText(getFirstNodeValue(textElements, "Text"), i, shape);
      }

      // translate all of the circle ROIs
      NodeList circles = getGrandchildren(layer, "Elements", "Circle");
      shape = populateCircles(circles, i, shape);
      NodeList inOutCircles =
        getGrandchildren(layer, "Elements", "InOutCircle");
      shape = populateCircles(inOutCircles, i, shape);
      NodeList outInCircles =
        getGrandchildren(layer, "Elements", "OutInCircle");
      shape = populateCircles(outInCircles, i, shape);
      NodeList pointsCircles =
        getGrandchildren(layer, "Elements", "PointsCircle");
      shape = populateCircles(pointsCircles, i, shape);

      NodeList polygons = getGrandchildren(layer, "Elements", "Polygon");
      shape = populatePolylines(polygons, i, shape, true);

      NodeList polylines = getGrandchildren(layer, "Elements", "Polyline");
      shape = populatePolylines(polylines, i, shape, false);

      NodeList openPolylines =
        getGrandchildren(layer, "Elements", "OpenPolyline");
      shape = populatePolylines(polylines, i, shape, false);

      NodeList closedPolylines =
        getGrandchildren(layer, "Elements", "ClosedPolyline");
      shape = populatePolylines(polygons, i, shape, true);

      NodeList rectRoi = getGrandchildren(layer, "Elements", "RectRoi");
      shape = populateRectangles(rectRoi, i, shape);
      NodeList textBoxes = getGrandchildren(layer, "Elements", "TextBox");
      shape = populateRectangles(textBoxes, i, shape);
      NodeList text = getGrandchildren(layer, "Elements", "Text");
      shape = populateRectangles(text, i, shape);
    }
  }

  private int populateRectangles(NodeList rectangles, int roi, int shape) {
    for (int s=0; s<rectangles.getLength(); s++, shape++) {
      Element rectangle = (Element) rectangles.item(s);

      Element geometry = getFirstNode(rectangle, "Geometry");
      Element textElements = getFirstNode(rectangle, "TextElements");
      Element attributes = getFirstNode(rectangle, "Attributes");

      String left = getFirstNodeValue(geometry, "Left");
      String top = getFirstNodeValue(geometry, "Top");
      String width = getFirstNodeValue(geometry, "Width");
      String height = getFirstNodeValue(geometry, "Height");

      if (left != null && top != null && width != null && height != null) {
        store.setRectangleID(
          MetadataTools.createLSID("Shape", roi, shape), roi, shape);
        store.setRectangleX(new Double(left), roi, shape);
        store.setRectangleY(
          new Double(getSizeY() - Double.parseDouble(top)), roi, shape);
        store.setRectangleWidth(new Double(width), roi, shape);
        store.setRectangleHeight(new Double(height), roi, shape);

        String name = getFirstNodeValue(attributes, "Name");
        String label = getFirstNodeValue(textElements, "Text");

        if (label != null) {
          store.setRectangleText(label, roi, shape);
        }
      }
    }
    return shape;
  }

  private int populatePolylines(NodeList polylines, int roi, int shape,
    boolean closed)
  {
    for (int s=0; s<polylines.getLength(); s++, shape++) {
      Element polyline = (Element) polylines.item(s);
      Element geometry = getFirstNode(polyline, "Geometry");
      Element textElements = getFirstNode(polyline, "TextElements");
      Element attributes = getFirstNode(polyline, "Attributes");

      String shapeID = MetadataTools.createLSID("Shape", roi, shape);

      if (closed) {
        store.setPolygonID(shapeID, roi, shape);
        store.setPolygonPoints(
          getFirstNodeValue(geometry, "Points"), roi, shape);
        store.setPolygonText(
          getFirstNodeValue(textElements, "Text"), roi, shape);
      }
      else {
        store.setPolylineID(shapeID, roi, shape);
        store.setPolylinePoints(
          getFirstNodeValue(geometry, "Points"), roi, shape);
        store.setPolylineText(
          getFirstNodeValue(textElements, "Text"), roi, shape);
      }
    }
    return shape;
  }

  private int populateLines(NodeList lines, int roi, int shape) {
   for (int s=0; s<lines.getLength(); s++, shape++) {
      Element line = (Element) lines.item(s);

      Element geometry = getFirstNode(line, "Geometry");
      Element textElements = getFirstNode(line, "TextElements");
      Element attributes = getFirstNode(line, "Attributes");

      String x1 = getFirstNodeValue(geometry, "X1");
      String x2 = getFirstNodeValue(geometry, "X2");
      String y1 = getFirstNodeValue(geometry, "Y1");
      String y2 = getFirstNodeValue(geometry, "Y2");

      store.setLineID(
        MetadataTools.createLSID("Shape", roi, shape), roi, shape);

      if (x1 != null) {
        store.setLineX1(new Double(x1), roi, shape);
      }
      if (x2 != null) {
        store.setLineX2(new Double(x2), roi, shape);
      }
      if (y1 != null) {
        store.setLineY1(new Double(y1), roi, shape);
      }
      if (y2 != null) {
        store.setLineY2(new Double(y2), roi, shape);
      }
      store.setLineName(getFirstNodeValue(attributes, "Name"), roi, shape);
      store.setLineLabel(getFirstNodeValue(textElements, "Text"), roi, shape);
    }
    return shape;
  }

  private int populateCircles(NodeList circles, int roi, int shape) {
    for (int s=0; s<circles.getLength(); s++, shape++) {
      Element circle = (Element) circles.item(s);
      Element geometry = getFirstNode(circle, "Geometry");
      Element textElements = getFirstNode(circle, "TextElements");
      Element attributes = getFirstNode(circle, "Attributes");

      store.setEllipseID(
        MetadataTools.createLSID("Shape", roi, shape), roi, shape);
      String radius = getFirstNodeValue(geometry, "Radius");
      String centerX = getFirstNodeValue(geometry, "CenterX");
      String centerY = getFirstNodeValue(geometry, "CenterY");

      if (radius != null) {
        store.setEllipseRadiusX(new Double(radius), roi, shape);
        store.setEllipseRadiusY(new Double(radius), roi, shape);
      }
      if (centerX != null) {
        store.setEllipseX(new Double(centerX), roi, shape);
      }
      if (centerY != null) {
        store.setEllipseY(new Double(centerY), roi, shape);
      }
      store.setEllipseText(getFirstNodeValue(textElements, "Text"), roi, shape);
    }
    return shape;
  }

  private void translateExperiment(Element root) {
    NodeList experiments = root.getElementsByTagName("Experiment");
    if (experiments.getLength() == 0) {
      return;
    }

    Element experimentBlock =
      getFirstNode((Element) experiments.item(0), "ExperimentBlocks");
    Element acquisition = getFirstNode(experimentBlock, "AcquisitionBlock");
    Element tilesSetup = getFirstNode(acquisition, "TilesSetup");
    NodeList groups = getGrandchildren(tilesSetup, "PositionGroup");

    positionsX = new Double[core.length];
    positionsY = new Double[core.length];
    positionsZ = new Double[core.length];

    if (groups == null) {
      return;
    }

    for (int i=0; i<groups.getLength(); i++) {
      Element group = (Element) groups.item(i);

      int tilesX = Integer.parseInt(getFirstNodeValue(group, "TilesX"));
      int tilesY = Integer.parseInt(getFirstNodeValue(group, "TilesY"));

      Element position = getFirstNode(group, "Position");

      String x = position.getAttribute("X");
      String y = position.getAttribute("Y");
      String z = position.getAttribute("Z");

      Double xPos = x == null ? null : new Double(x);
      Double yPos = y == null ? null : new Double(y);
      Double zPos = z == null ? null : new Double(z);

      for (int tile=0; tile<tilesX * tilesY; tile++) {
        int index = i * tilesX * tilesY + tile;
        if (index < positionsX.length) {
          positionsX[index] = xPos;
          positionsY[index] = yPos;
          positionsZ[index] = zPos;
        }
      }
    }
  }

  private Element getFirstNode(Element root, String name) {
    if (root == null) {
      return null;
    }
    NodeList list = root.getElementsByTagName(name);
    if (list == null) {
      return null;
    }
    return (Element) list.item(0);
  }

  private NodeList getGrandchildren(Element root, String name) {
    return getGrandchildren(root, name + "s", name);
  }

  private NodeList getGrandchildren(Element root, String child, String name) {
    if (root == null) {
      return null;
    }
    NodeList children = root.getElementsByTagName(child);
    if (children.getLength() > 0) {
      Element childNode = (Element) children.item(0);
      return childNode.getElementsByTagName(name);
    }
    return null;
  }

  private String getFirstNodeValue(Element root, String name) {
    if (root == null) {
      return null;
    }
    NodeList nodes = root.getElementsByTagName(name);
    if (nodes.getLength() > 0) {
      return nodes.item(0).getTextContent();
    }
    return null;
  }

  private void populateOriginalMetadata(Element root, Stack<String> nameStack,
    HashMap<String, Integer> indexes)
  {
    String name = root.getNodeName();
    nameStack.push(name);
    if (root.getChildNodes().getLength() == 1) {
      String value = root.getTextContent();
      StringBuffer key = new StringBuffer();
      for (String k : nameStack) {
        key.append(k);
        key.append(" ");
      }
      if (value != null && key.length() > 0) {
        Integer i = indexes.get(key.toString());
        String storedKey = key.toString() + (i == null ? 0 : i);
        indexes.put(key.toString(), i == null ? 1 : i + 1);
        addGlobalMeta(storedKey, value);
      }
    }

    NodeList children = root.getChildNodes();
    for (int i=0; i<children.getLength(); i++) {
      Object child = children.item(i);
      if (child instanceof Element) {
        populateOriginalMetadata((Element) child, nameStack, indexes);
      }
    }

    nameStack.pop();
  }

  private Segment readSegment() throws IOException {
    // align the stream to a multiple of 32 bytes
    int skip =
      (ALIGNMENT - (int) (in.getFilePointer() % ALIGNMENT)) % ALIGNMENT;
    in.skipBytes(skip);
    long startingPosition = in.getFilePointer();

    // instantiate a Segment subclass based upon the segment ID
    String segmentID = in.readString(16).trim();
    Segment segment = null;

    if (segmentID.equals("ZISRAWFILE")) {
      segment = new FileHeader();
    }
    else if (segmentID.equals("ZISRAWMETADATA")) {
      segment = new Metadata();
    }
    else if (segmentID.equals("ZISRAWSUBBLOCK")) {
      segment = new SubBlock();
    }
    else if (segmentID.equals("ZISRAWATTACH")) {
      segment = new Attachment();
    }
    else {
      LOGGER.info("Unknown segment type: " + segmentID);
      segment = new Segment();
    }
    segment.startingPosition = startingPosition;
    segment.id = segmentID;

    segment.fillInData();
    in.seek(segment.startingPosition + segment.allocatedSize + HEADER_SIZE);
    return segment;
  }

  private void convertPixelType(int pixelType) throws FormatException {
    switch (pixelType) {
      case GRAY8:
        core[0].pixelType = FormatTools.UINT8;
        break;
      case GRAY16:
        core[0].pixelType = FormatTools.UINT16;
        break;
      case GRAY32:
        core[0].pixelType = FormatTools.UINT32;
        break;
      case GRAY_FLOAT:
        core[0].pixelType = FormatTools.FLOAT;
        break;
      case GRAY_DOUBLE:
        core[0].pixelType = FormatTools.DOUBLE;
        break;
      case BGR_24:
        core[0].pixelType = FormatTools.UINT8;
        core[0].sizeC *= 3;
        core[0].rgb = true;
        break;
      case BGR_48:
        core[0].pixelType = FormatTools.UINT16;
        core[0].sizeC *= 3;
        core[0].rgb = true;
        break;
      case BGRA_8:
        core[0].pixelType = FormatTools.UINT8;
        core[0].sizeC *= 4;
        core[0].rgb = true;
        break;
      case BGR_FLOAT:
        core[0].pixelType = FormatTools.FLOAT;
        core[0].sizeC *= 3;
        core[0].rgb = true;
        break;
      case COMPLEX:
      case COMPLEX_FLOAT:
        throw new FormatException("Sorry, complex pixel data not supported.");
      default:
        throw new FormatException("Unknown pixel type: " + pixelType);
    }
  }

  // -- Helper classes --

  /** Top-level class that implements logic common to all types of Segment. */
  class Segment {
    public long startingPosition;
    public String id;
    public long allocatedSize;
    public long usedSize;

    public void fillInData() throws IOException {
      // read the segment header
      allocatedSize = in.readLong();
      usedSize = in.readLong();

      if (usedSize == 0) {
        usedSize = allocatedSize;
      }
    }
  }

  /** Segment with ID "ZISRAWFILE". */
  class FileHeader extends Segment {
    public int majorVersion;
    public int minorVersion;
    public long primaryFileGUID;
    public long fileGUID;
    public int filePart;
    public long directoryPosition;
    public long metadataPosition;
    public boolean updatePending;
    public long attachmentDirectoryPosition;

    public void fillInData() throws IOException {
      super.fillInData();

      majorVersion = in.readInt();
      minorVersion = in.readInt();
      in.skipBytes(4); // reserved 1
      in.skipBytes(4); // reserved 2
      primaryFileGUID = in.readLong();
      fileGUID = in.readLong();
      filePart = in.readInt();
      directoryPosition = in.readLong();
      metadataPosition = in.readLong();
      updatePending = in.readInt() != 0;
      attachmentDirectoryPosition = in.readLong();
    }
  }

  /** Segment with ID "ZISRAWMETADATA". */
  class Metadata extends Segment {
    public String xml;
    public byte[] attachment;

    public void fillInData() throws IOException {
      super.fillInData();

      int xmlSize = in.readInt();
      int attachmentSize = in.readInt();

      in.skipBytes(248);

      xml = in.readString(xmlSize);
      attachment = new byte[attachmentSize];
      in.read(attachment);
    }
  }

  /** Segment with ID "ZISRAWSUBBLOCK". */
  class SubBlock extends Segment {
    public int metadataSize;
    public int attachmentSize;
    public long dataSize;
    public DirectoryEntry directoryEntry;
    public String metadata;

    public int seriesIndex;
    public int planeIndex;

    private long dataOffset;

    private Double stageX, stageY, timestamp, exposureTime;

    public void fillInData() throws IOException {
      super.fillInData();

      long fp = in.getFilePointer();
      metadataSize = in.readInt();
      attachmentSize = in.readInt();
      dataSize = in.readLong();
      directoryEntry = new DirectoryEntry();
      in.skipBytes((int) Math.max(256 - (in.getFilePointer() - fp), 0));

      metadata = in.readString(metadataSize).trim();
      dataOffset = in.getFilePointer();
      in.seek(in.getFilePointer() + dataSize + attachmentSize);

      parseMetadata();
    }

    // -- SubBlock API methods --

    public byte[] readPixelData() throws FormatException, IOException {
      in.seek(dataOffset);
      byte[] data = new byte[(int) dataSize];
      in.read(data);

      CodecOptions options = new CodecOptions();
      options.interleaved = isInterleaved();
      options.littleEndian = isLittleEndian();
      options.maxBytes = getSizeX() * getSizeY() * getRGBChannelCount() *
        FormatTools.getBytesPerPixel(getPixelType());

      switch (directoryEntry.compression) {
        case JPEG:
          data = new JPEGCodec().decompress(data, options);
          break;
        case LZW:
          data = new LZWCodec().decompress(data, options);
          break;
      }

      return data;
    }

    // -- Helper methods --

    private void parseMetadata() throws IOException {
      if (metadata.length() == 0) {
        return;
      }

      Element root = null;
      try {
        DocumentBuilderFactory factory = DocumentBuilderFactory.newInstance();
        DocumentBuilder parser = factory.newDocumentBuilder();
        ByteArrayInputStream s =
          new ByteArrayInputStream(metadata.getBytes(Constants.ENCODING));
        root = parser.parse(s).getDocumentElement();
        s.close();
      }
      catch (ParserConfigurationException e) {
        return;
      }
      catch (SAXException e) {
        return;
      }

      if (root == null) {
        return;
      }

      NodeList children = root.getChildNodes();

      for (int i=0; i<children.getLength(); i++) {
        if (!(children.item(i) instanceof Element)) {
          continue;
        }
        Element child = (Element) children.item(i);

        if (child.getNodeName().equals("Tags")) {
          NodeList tags = child.getChildNodes();

          for (int tag=0; tag<tags.getLength(); tag++) {
            if (!(tags.item(tag) instanceof Element)) {
              continue;
            }
            Element tagNode = (Element) tags.item(tag);
            String text = tagNode.getTextContent();
            if (text != null) {
              if (tagNode.getNodeName().equals("StageXPosition")) {
                stageX = new Double(text);
              }
              else if (tagNode.getNodeName().equals("StageYPosition")) {
                stageY = new Double(text);
              }
              else if (tagNode.getNodeName().equals("AcquisitionTime")) {
                timestamp = DateTools.getTime(
                  text, DateTools.ISO8601_FORMAT) / 1000d;
              }
              else if (tagNode.getNodeName().equals("ExposureTime")) {
                exposureTime = new Double(text);
              }
            }
          }
        }
      }
    }
  }

  /** Segment with ID "ZISRAWATTACH". */
  class Attachment extends Segment {
    public int dataSize;
    public AttachmentEntry attachment;
    public byte[] attachmentData;

    public void fillInData() throws IOException {
      super.fillInData();

      dataSize = in.readInt();
      in.skipBytes(12); // reserved
      attachment = new AttachmentEntry();
      in.skipBytes(112); // reserved
      attachmentData = new byte[dataSize];
      in.read(attachmentData);
    }
  }

  class DirectoryEntry {
    public String schemaType;
    public int pixelType;
    public long filePosition;
    public int filePart;
    public int compression;
    public byte pyramidType;
    public int dimensionCount;
    public DimensionEntry[] dimensionEntries;

    public DirectoryEntry() throws IOException {
      schemaType = in.readString(2);
      pixelType = in.readInt();
      filePosition = in.readLong();
      filePart = in.readInt();
      compression = in.readInt();
      pyramidType = in.readByte();
      in.skipBytes(1); // reserved
      in.skipBytes(4); // reserved
      dimensionCount = in.readInt();

      dimensionEntries = new DimensionEntry[dimensionCount];
      for (int i=0; i<dimensionEntries.length; i++) {
        dimensionEntries[i] = new DimensionEntry();
      }
    }
  }

  class DimensionEntry {
    public String dimension;
    public int start;
    public int size;
    public float startCoordinate;
    public int storedSize;

    public DimensionEntry() throws IOException {
      dimension = in.readString(4).trim();
      start = in.readInt();
      size = in.readInt();
      startCoordinate = in.readFloat();
      storedSize = in.readInt();
    }
  }

  class AttachmentEntry {
    public String schemaType;
    public long filePosition;
    public int filePart;
    public String contentGUID;
    public String contentFileType;
    public String name;

    public AttachmentEntry() throws IOException {
      schemaType = in.readString(2);
      in.skipBytes(10); // reserved
      filePosition = in.readLong();
      filePart = in.readInt();
      contentGUID = in.readString(16);
      contentFileType = in.readString(8);
      name = in.readString(80);
    }
  }

}<|MERGE_RESOLUTION|>--- conflicted
+++ resolved
@@ -384,7 +384,6 @@
       }
     }
 
-<<<<<<< HEAD
     String experimenterID = MetadataTools.createLSID("Experimenter", 0);
     store.setExperimenterID(experimenterID, 0);
     store.setExperimenterEmail(userEmail, 0);
@@ -393,33 +392,14 @@
     store.setExperimenterLastName(userLastName, 0);
     store.setExperimenterMiddleName(userMiddleName, 0);
     store.setExperimenterUserName(userName, 0);
-=======
-    String experimenterID = null;
-    if (userDisplayName != null) {
-      experimenterID = MetadataTools.createLSID("Experimenter", 0);
-      store.setExperimenterID(experimenterID, 0);
-      store.setExperimenterDisplayName(userDisplayName, 0);
-      store.setExperimenterEmail(userEmail, 0);
-      store.setExperimenterFirstName(userFirstName, 0);
-      store.setExperimenterInstitution(userInstitution, 0);
-      store.setExperimenterLastName(userLastName, 0);
-      store.setExperimenterMiddleName(userMiddleName, 0);
-      store.setExperimenterUserName(userName, 0);
-    }
->>>>>>> 8b413083
 
     String name = new Location(getCurrentFile()).getName();
 
     for (int i=0; i<getSeriesCount(); i++) {
-<<<<<<< HEAD
       store.setImageAcquisitionDate(new Timestamp(acquiredDate), i);
-      store.setImageExperimenterRef(experimenterID, i);
-=======
-      store.setImageAcquiredDate(acquiredDate, i);
       if (experimenterID != null) {
         store.setImageExperimenterRef(experimenterID, i);
       }
->>>>>>> 8b413083
       store.setImageName(name + " #" + (i + 1), i);
 
       if (airPressure != null) {
@@ -1234,16 +1214,8 @@
             store.setLineY2(new Double(centerY) + halfLen, i, shape + 1);
           }
         }
-<<<<<<< HEAD
         store.setLineText(getFirstNodeValue(textElements, "Text"), i, shape);
-=======
-        store.setLineName(getFirstNodeValue(attributes, "Name"), i, shape);
-        store.setLineName(getFirstNodeValue(attributes, "Name"), i, shape + 1);
-        store.setLineLabel(
-          getFirstNodeValue(textElements, "Text"), i, shape);
-        store.setLineLabel(
-          getFirstNodeValue(textElements, "Text"), i, shape + 1);
->>>>>>> 8b413083
+        store.setLineText(getFirstNodeValue(textElements, "Text"), i, shape + 1);
       }
 
       NodeList rectangles = getGrandchildren(layer, "Elements", "Rectangle");
@@ -1406,8 +1378,7 @@
       if (y2 != null) {
         store.setLineY2(new Double(y2), roi, shape);
       }
-      store.setLineName(getFirstNodeValue(attributes, "Name"), roi, shape);
-      store.setLineLabel(getFirstNodeValue(textElements, "Text"), roi, shape);
+      store.setLineText(getFirstNodeValue(textElements, "Text"), roi, shape);
     }
     return shape;
   }
