--- conflicted
+++ resolved
@@ -847,14 +847,6 @@
       nYTiles++;
     }
 
-<<<<<<< HEAD
-    // TODO: assumes TIFF, needs to handle DICOM too
-    IFD ifd = new IFD();
-    ifd.put(IFD.TILE_WIDTH, w);
-    ifd.put(IFD.TILE_LENGTH, h);
-
-=======
->>>>>>> 187e0218
     Long m = null;
     for (int y=0; y<nYTiles; y++) {
       for (int x=0; x<nXTiles; x++) {
