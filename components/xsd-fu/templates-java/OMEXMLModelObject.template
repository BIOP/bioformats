--- conflicted
+++ resolved
@@ -616,12 +616,8 @@
 {% end if isAnnotation %}\
 
 {% for prop in klass.properties.values() %}\
-<<<<<<< HEAD
 {% if not prop.isUnitsEnumeration %}\
-{% if not klass.isAbstractProprietary or prop.isAttribute or not prop.isComplex() or (prop.name in fu.ABSTRACT_PROPRIETARY_OVERRIDE) %}\
-=======
 {% if not klass.isAbstractProprietary or prop.isAttribute or not prop.isComplex() or (prop.name in fu.ANNOTATION_OVERRIDE) %}\
->>>>>>> a9cad62b
 		if (${prop.instanceVariableName} != null)
 		{
 {% choose %}\
