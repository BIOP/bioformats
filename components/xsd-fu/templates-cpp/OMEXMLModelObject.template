/*
 * #%L
 * OME-XML C++ library for working with OME-XML metadata structures.
 * %%
 * Copyright © 2006 - 2014 Open Microscopy Environment:
 *   - Massachusetts Institute of Technology
 *   - National Institutes of Health
 *   - University of Dundee
 *   - Board of Regents of the University of Wisconsin-Madison
 *   - Glencoe Software, Inc.
 * %%
 * Redistribution and use in source and binary forms, with or without
 * modification, are permitted provided that the following conditions are met:
 *
 * 1. Redistributions of source code must retain the above copyright notice,
 *    this list of conditions and the following disclaimer.
 * 2. Redistributions in binary form must reproduce the above copyright notice,
 *    this list of conditions and the following disclaimer in the documentation
 *    and/or other materials provided with the distribution.
 *
 * THIS SOFTWARE IS PROVIDED BY THE COPYRIGHT HOLDERS AND CONTRIBUTORS "AS IS"
 * AND ANY EXPRESS OR IMPLIED WARRANTIES, INCLUDING, BUT NOT LIMITED TO, THE
 * IMPLIED WARRANTIES OF MERCHANTABILITY AND FITNESS FOR A PARTICULAR PURPOSE
 * ARE DISCLAIMED. IN NO EVENT SHALL THE COPYRIGHT HOLDERS OR CONTRIBUTORS BE
 * LIABLE FOR ANY DIRECT, INDIRECT, INCIDENTAL, SPECIAL, EXEMPLARY, OR
 * CONSEQUENTIAL DAMAGES (INCLUDING, BUT NOT LIMITED TO, PROCUREMENT OF
 * SUBSTITUTE GOODS OR SERVICES; LOSS OF USE, DATA, OR PROFITS; OR BUSINESS
 * INTERRUPTION) HOWEVER CAUSED AND ON ANY THEORY OF LIABILITY, WHETHER IN
 * CONTRACT, STRICT LIABILITY, OR TORT (INCLUDING NEGLIGENCE OR OTHERWISE)
 * ARISING IN ANY WAY OUT OF THE USE OF THIS SOFTWARE, EVEN IF ADVISED OF THE
 * POSSIBILITY OF SUCH DAMAGE.
 *
 * The views and conclusions contained in the software and documentation are
 * those of the authors and should not be interpreted as representing official
 * policies, either expressed or implied, of any organization.
 * #L%
 */

/*─────────────────────────────────────────────────────────────────────────────
 *
 * THIS IS AUTOMATICALLY GENERATED CODE.  DO NOT MODIFY.
 *
 *─────────────────────────────────────────────────────────────────────────────
 */

{% if fu.SOURCE_TYPE == "header" %}\
#ifndef ${fu.GUARD}
#define ${fu.GUARD}

#include <algorithm>
#include <iostream>
#include <list>
#include <stdexcept>
#include <string>
#include <vector>

#include <ome/xerces/dom/Document.h>
#include <ome/xerces/dom/Element.h>
#include <ome/xerces/dom/Node.h>
#include <ome/xerces/dom/NodeList.h>

{% for include in klass.header_dependencies %}\
#include <${include}>
{% end for%}\
{% end header%}\
{% if fu.SOURCE_TYPE == "source" %}\
#include <sstream>

#include <ome/xerces/String.h>

#include <ome/xml/model/ModelException.h>

#include <boost/format.hpp>

{% for include in klass.source_dependencies %}\
#include <${include}>
{% end for%}\

using boost::format;
{% end source%}\

namespace ome
{
  namespace xml
  {
    namespace model
    {

{% if fu.SOURCE_TYPE == "header" %}\
{% if len(klass.forward) %}\
      // Forward declarations.
{% end if %}\
{% for f in klass.forward %}\
      class ${f};
{% end for %}\

{% end header %}\
{% if fu.SOURCE_TYPE == "header" %}\
      /**
       * ${klass.name} model object.
       */
{% if klass.parentName is not None %}\
      class ${klass.name} : public ${klass.parentName}
{% end has parentName %}\
{% if klass.parentName is None %}\
      class ${klass.name}
{% end no parentName %}\
      {
{% end header %}\
{% if fu.SOURCE_TYPE == "source" %}\
      namespace
      {
        const std::string NAMESPACE("${klass.namespace}");
      }

{% end source %}\
{% if fu.SOURCE_TYPE == "header" %}\
{% if len(klass.instanceVariables) > 0 %}\
      private:
{% for prop in klass.instanceVariables %}\
{% if prop[3] is not None %}\
        /// ${prop[3]}
{% end has comment %}\
{% if prop[0] is not None %}\
        ${prop[0]} ${prop[1]};
{% end has instance type %}\
{% end for %}\
{% end has instanceVariables %}\

{% end header %}\
{% if fu.SOURCE_TYPE == "header" %}\
      public:
{% end header %}\
{% if fu.SOURCE_TYPE == "header" %}\
        /// Default constructor.
        ${klass.name} ();
{% end header%}\
{% if fu.SOURCE_TYPE == "source" %}\
      ${klass.name}::${klass.name} ():
        ${lang.omexml_model_package}::OMEModelObject(),
{% if klass.parentName is not None %}\
{% if len(klass.instanceVariables) == 0 %}\
        ${klass.parentName}()
{% end has no instance variables %}\
{% if len(klass.instanceVariables) > 0 %}\
        ${klass.parentName}(),
{% end has instance variables %}\
{% end has parent %}\
{% for prop in klass.instanceVariables %}\
{% if prop[0] is not None %}\
{% if prop == klass.instanceVariables[-1] %}\
{% if prop[2] is not None %}\
        ${prop[1]}(${prop[2]})
{% end has default %}\
{% if prop[2] is None %}\
        ${prop[1]}()
{% end no default %}\
{% end last member %}\
{% if prop != klass.instanceVariables[-1] %}\
{% if prop[2] is not None %}\
        ${prop[1]}(${prop[2]}),
{% end has default %}\
{% if prop[2] is None %}\
        ${prop[1]}(),
{% end no default %}\
{% end not last member %}\
{% end has instance type %}\
{% end for %}\
      {
      }
{% end source %}\

{% if fu.SOURCE_TYPE == "header" %}\
        /**
         * Copy constructor.
         *
         * @param copy the ${klass.name} to copy.
         */
        ${klass.name} (const ${klass.name}& copy);
{% end header%}\
{% if fu.SOURCE_TYPE == "source" %}\
      ${klass.name}::${klass.name} (const ${klass.name}& copy):
        ${lang.omexml_model_package}::OMEModelObject(),
{% if klass.parentName is not None %}\
{% if len(klass.instanceVariables) == 0 %}\
        ${klass.parentName}(copy)
{% end has no instance variables %}\
{% if len(klass.instanceVariables) > 0 %}\
        ${klass.parentName}(copy),
{% end has instance variables %}\
{% end has parent %}\
{% for prop in klass.instanceVariables %}\
{% if prop[0] is not None %}\
{% if prop == klass.instanceVariables[-1] %}\
{% if prop[2] is not None %}\
        ${prop[1]}(copy.${prop[1]})
{% end has default %}\
{% if prop[2] is None %}\
        ${prop[1]}(copy.${prop[1]})
{% end no default %}\
{% end last member %}\
{% if prop != klass.instanceVariables[-1] %}\
{% if prop[2] is not None %}\
        ${prop[1]}(copy.${prop[1]}),
{% end has default %}\
{% if prop[2] is None %}\
        ${prop[1]}(copy.${prop[1]}),
{% end no default %}\
{% end not last member %}\
{% end has instance type %}\
{% end for %}\
      {
      }
{% end source %}\

{% if fu.SOURCE_TYPE == "header" %}\
        /**
         * Construct a ${klass.name} recursively from an XML DOM tree.
         *
         * @param element root of the XML DOM tree to from which to
         * construct the model object graph.
         * @param model handler for the OME model used to track
         * instances and references seen during the update.
         * @throws EnumerationException if there is an error
         * instantiating an enumeration during model object creation.
         */
        ${klass.name} (xerces::dom::Element& element, ${lang.omexml_model_package}::OMEModel& model);
{% end header %}\
{% if fu.SOURCE_TYPE == "source" %}\
      ${klass.name}::${klass.name} (xerces::dom::Element& element, ${lang.omexml_model_package}::OMEModel& model):
{% if klass.parentName is not None %}\
{% if len(klass.instanceVariables) == 0 %}\
        ${klass.parentName}()
{% end has no instance variables %}\
{% if len(klass.instanceVariables) > 0 %}\
        ${klass.parentName}(),
{% end has instance variables %}\
{% end has parent %}\
{% for prop in klass.instanceVariables %}\
{% if prop[0] is not None %}\
{% if prop == klass.instanceVariables[-1] %}\
{% if prop[2] is not None %}\
        ${prop[1]}(${prop[2]})
{% end has default %}\
{% if prop[2] is None %}\
        ${prop[1]}()
{% end no default %}\
{% end last member %}\
{% if prop != klass.instanceVariables[-1] %}\
{% if prop[2] is not None %}\
        ${prop[1]}(${prop[2]}),
{% end has default %}\
{% if prop[2] is None %}\
        ${prop[1]}(),
{% end no default %}\
{% end not last member %}\
{% end has instance type %}\
{% end for %}\
      {
        update(element, model);
      }
{% end source %}\

{% if fu.SOURCE_TYPE == "header" %}\
        /// Destructor.
        virtual
        ~${klass.name} ();

{% end header %}\
{% if fu.SOURCE_TYPE == "source" %}\
      ${klass.name}::~${klass.name} ()
      {
      }
{% end source %}\
{% if len(customContent) > 0 %}\

{% if fu.SOURCE_TYPE == "header" %}\
      private:
        /// Assignment operator (deleted).
        ${klass.name}&
        operator= (const ${klass.name}&);

      public:
{% end header %}\
        // -- Custom content from ${klass.name} specific template --

${customContent}\
{% end custom content %}\
{% if fu.SOURCE_TYPE == "header" %}\

        // -- OMEModelObject API methods --

        /// @copydoc ${lang.omexml_model_package}::OMEModelObject::update
        virtual void
        update(const xerces::dom::Element&  element,
               ${lang.omexml_model_package}::OMEModel& model);
{% end header %}\
{% if fu.SOURCE_TYPE == "source" %}\

      void
      ${klass.name}::update(const xerces::dom::Element&  element,
                            ${lang.omexml_model_package}::OMEModel& model)
      {
        ${klass.parentName}::update(element, model);
{% if klass.langBaseType is not None %}\

        {
          // Element's text data
          std::string text(element.getTextContent());
{% if klass.langBaseType != 'std::string' %}\
          if (!text.empty())
            {
              std::istringstream is(text);
              if (!(is >> this->value))
                {
                  format fmt("Failed to parse ${klass.name} value ‘%1%’");
                  fmt % text;
                  throw ModelException(fmt.str());
                }
            }
{% end %}\
{% if klass.langBaseType == 'std::string' %}\
          this->value = text;
{% end %}\
        }
{% end %}\
{% if not klass.isAbstractProprietary %}\
        std::string tagName(element.getTagName());
        if (tagName != "${klass.name}")
          {
            std::clog << "Expecting node name of ${klass.name} got " << tagName << std::endl;
          }
{% end %}\
{% for prop in klass.properties.values() %}\
{% choose %}\
{% when prop.name in customUpdatePropertyContent %}\
{% if debug %}\
        // -- BEGIN custom content from ${prop.name} property template --
{% end debug %}\
${customUpdatePropertyContent[prop.name]}
{% if debug %}\
        // -- END custom content from ${prop.name} property template --
{% end debug %}\
{% end %}\
{% when prop.isReference %}\
        // Element reference ${prop.name}
        std::vector<xerces::dom::Element> ${prop.name}_nodeList(getChildrenByTagName(element, "${prop.name}"));
        for (std::vector<xerces::dom::Element>::iterator elem = ${prop.name}_nodeList.begin();
             elem != ${prop.name}_nodeList.end();
             ++elem)
          {
            std::shared_ptr<${prop.name}> rcptr(std::make_shared< ${prop.name}>());
            rcptr->setID(elem->getAttribute("ID"));
            std::shared_ptr<Reference> rptr(std::static_pointer_cast<Reference>(rcptr));
            std::shared_ptr< ${lang.omexml_model_package}::OMEModelObject> optr(std::static_pointer_cast<${lang.omexml_model_package}::OMEModelObject>(shared_from_this()));
            model.addReference(optr, rptr);
          }
{% end %}\
{% when prop.isBackReference %}\
{% if debug %}\
        // *** IGNORING *** Skipped back reference ${prop.name}
{% end debug %}\
{% end %}\
{% when prop.isAttribute and prop.name == "ID" %}\
        if (!element.hasAttribute("ID") && getID().empty())
          {
            throw ModelException("${klass.name} missing required ID property");
          }
        if (element.hasAttribute("ID"))
           {
             // ID property
{% if klass.langBaseType != 'std::string' %}\
             ${prop.langTypeNS} id;
             std::istringstream is(element.getAttribute("${prop.name}"));
             is >> id;
             if (!is)
                {
                  format fmt("Failed to parse ${klass.name} value ‘%1%’");
                  fmt % is.str();
                  throw ModelException(fmt.str());
                }
             set${prop.methodName}(id);
{% end %}\
{% if klass.langBaseType == 'std::string' %}\
             set${prop.methodName}(element.getAttribute("${prop.name}"));
{% end %}\
             // Adding this model object to the model handler
             std::shared_ptr< ${lang.omexml_model_package}::OMEModelObject> thisptr(shared_from_this());
             model.addModelObject(getID(), thisptr);
           }
{% end %}\
{% when prop.isAttribute %}\
        if (element.hasAttribute("${prop.name}"))
          {
{% if prop.isEnumeration %}\
            // Attribute property which is an enumeration ${prop.name}
{% if prop.minOccurs == 0 %}\
            std::string text(element.getAttribute("${prop.name}"));
            ${prop.instanceVariableType} nattr(std::make_shared< ${prop.langTypeNS}>(text));
            set${prop.methodName}(nattr);
{% end %}\
{% if prop.minOccurs > 0 %}\
            set${prop.methodName}(${prop.langTypeNS}(element.getAttribute("${prop.name}")));
{% end %}\
{% end %}\
{% if not prop.isEnumeration %}\
            // Attribute property ${prop.name}
            {
{% if prop.instanceVariableType != 'std::string' %}\
              std::istringstream is(element.getAttribute("${prop.name}"));
{% if prop.minOccurs == 0 %}\
              ${prop.instanceVariableType} attr(std::make_shared< ${prop.langTypeNS}>());
              is >> *attr;
{% end %}\
{% if prop.minOccurs > 0 %}\
              ${prop.langTypeNS} attr;
              is >> attr;
{% end %}\
              if (!is)
                {
                  format fmt("Failed to parse ${klass.name} value ‘%1%’");
                  fmt % is.str();
                  throw ModelException(fmt.str());
                }

              set${prop.methodName}(attr);
{% end %}\
{% if prop.instanceVariableType == 'std::string' %}\
              set${prop.methodName}(element.getAttribute("${prop.name}"));
{% end %}\
            }
{% end %}\
          }
{% end %}\
{% when prop.maxOccurs == 1 and (not klass.isAbstractProprietary or not prop.isAttribute) %}\
        std::vector<xerces::dom::Element> ${prop.name}_nodeList(getChildrenByTagName(element, "${prop.name}"));
        if (${prop.name}_nodeList.size() > 1)
          {
            format fmt("${prop.name} node list size %1% != 1");
            fmt % ${prop.name}_nodeList.size();
            throw ModelException(fmt.str());
          }
        else if (${prop.name}_nodeList.size() != 0)
          {
{% if prop.isComplex() and not klass.isAbstractProprietary %}\
            // Element property ${prop.name} which is complex (has sub-elements)
{% if prop.minOccurs == 0 or (not lang.hasPrimitiveType(prop.langType) and not prop.isEnumeration) %}\
            xerces::dom::Element elem(${prop.name}_nodeList.at(0));
            // While std::make_shared<> works, here,
            // boost::make_shared<> does not, so use new directly.
            ${prop.instanceVariableType} p(new ${prop.langTypeNS}(elem, model));
{% end %}\
{% if prop.minOccurs > 0 and (lang.hasPrimitiveType(prop.langType) or prop.isEnumeration) %} \
            ${prop.langTypeNS} p(${prop.name}_nodeList.at(0), model);
{% end %}\
            set${prop.methodName}(p);
{% end %}\
{% if not prop.isComplex() %}\
            // Element property ${prop.name} which is not complex (has no
            // sub-elements)
            std::string text(${prop.name}_nodeList.at(0).getTextContent());
{% if prop.minOccurs == 0 %}\
            ${prop.instanceVariableType} ns(std::make_shared< ${prop.langTypeNS}>(text));
            set${prop.methodName}(ns);
{% end %}\
{% if prop.minOccurs > 0 %}\
{% if prop.langTypeNS != 'std::string' %}\
            ${prop.langTypeNS} attr;

            std::istringstream is(text);
            if (is >> attr)
              set${prop.methodName}(attr);
            else
              {
                format fmt("Failed to parse ${klass.name} ${prop.name} property value ‘%1%’");
                fmt % is.str();
                throw ModelException(fmt.str());
              }
{% end %}\
{% if prop.langTypeNS == 'std::string' %}\
            set${prop.methodName}(text);
{% end %}\
{% end %}\
{% end %}\
          }
{% end %}\
{% when prop.maxOccurs > 1 and prop.isComplex() and not klass.isAbstractProprietary %}\
{% if prop.isAbstractProprietary %}\
        // Element property ${prop.name} which is complex (has
        // sub-elements) and occurs more than once. The element's model
        // object type is also abstract so we need to have a handler for
        // each "subclass".
        std::vector<xerces::dom::Element> ${prop.name}_nodeList(getChildrenByTagName(element, "${prop.name}"));
        for (std::vector<xerces::dom::Element>::iterator elem = ${prop.name}_nodeList.begin();
             elem != ${prop.name}_nodeList.end();
             ++elem)
          {
{% for inner_prop in model.getObjectByName(prop.name).properties.values() %}\
{% if not inner_prop.isAttribute and inner_prop.isComplex() and not inner_prop.isReference and inner_prop.isChoice %}\
            std::vector<xerces::dom::Element> ${inner_prop.name}_nodeList(getChildrenByTagName(*elem, "${inner_prop.name}"));
                 for (std::vector<xerces::dom::Element>::iterator inner_elem = ${inner_prop.name}_nodeList.begin();
                 inner_elem != ${inner_prop.name}_nodeList.end();
                 ++inner_elem)
                   {
                     // While std::make_shared<> works, here,
                     // boost::make_shared<> does not, so use new
                     // directly.
                     std::shared_ptr<${prop.methodName}> object(new ${inner_prop.langTypeNS}(*elem, model));
                     object->update(*inner_elem, model);
                     add${prop.methodName}(object);
                   }
{% end %}\
{% end %}\
          }
{% end %}\
{% if not prop.isAbstractProprietary %}\
        // Element property ${prop.name} which is complex (has
        // sub-elements) and occurs more than once
        std::vector<xerces::dom::Element> ${prop.name}_nodeList(getChildrenByTagName(element, "${prop.name}"));
        for (std::vector<xerces::dom::Element>::iterator elem = ${prop.name}_nodeList.begin();
             elem != ${prop.name}_nodeList.end();
             ++elem)
          {
            // While std::make_shared<> works, here,
            // boost::make_shared<> does not, so use new directly.
            std::shared_ptr<${prop.methodName}> object(new ${prop.langTypeNS}(*elem, model));
            add${prop.methodName}(object);
          }
{% end %}\
{% end %}\
{% when prop.maxOccurs > 1 %}\
        // Element property ${prop.name} which is not complex (has no
        // sub-elements) which occurs more than once
        std::vector<xerces::dom::Element> ${prop.name}_nodeList(getChildrenByTagName("${prop.name}"));
        for (std::vector<xerces::dom::Element>::iterator elem = ${prop.name}_nodeList.begin();
             elem != ${prop.name}_nodeList.end();
             ++elem)
          {
            std::string text(element.getTextContent());
            std::shared_ptr<${prop.methodName}> object(std::make_shared< ${prop.langTypeNS}>(text, model));
            add${prop.methodName}(object);
          }
{% end %}\
{% otherwise %}\
{% if debug %}\
        // *** WARNING *** Unhandled or skipped property ${prop.name}
{% end debug %}\
{% end %}\
{% end %}\
{% end %}\
      }
{% end source %}\
{% if fu.SOURCE_TYPE == "header" %}\

      public:
        // -- ${klass.name} API methods --

        /// @copydoc ${lang.omexml_model_package}::OMEModelObject::link
        bool
        link (std::shared_ptr<Reference>& reference,
              std::shared_ptr< ${lang.omexml_model_package}::OMEModelObject>& object);
{% end header %}\
{% if fu.SOURCE_TYPE == "source" %}\
      bool
      ${klass.name}::link (std::shared_ptr<Reference>& reference,
                           std::shared_ptr< ${lang.omexml_model_package}::OMEModelObject>& object)
      {
        if (${klass.parentName}::link(reference, object))
          {
            return true;
          }
{% for prop in klass.properties.values() %}\
{% if prop.isReference %}\
        if (std::dynamic_pointer_cast<${prop.name}>(reference))
          {
            /// @todo This bit is silly; why do we have two dynamic_casts here.
            std::shared_ptr<${prop.langTypeNS}> o_casted = std::dynamic_pointer_cast<${prop.langTypeNS}>(object);
            if (o_casted)
              {
{% if not fu.link_overridden(prop.name, klass.name) %}\
{% if not fu.backReference_overridden(prop.name, klass.name) %}\
                o_casted->link${klass.type}(std::dynamic_pointer_cast<${klass.type}>(shared_from_this()));
{% end %}\
{% if fu.backReference_overridden(prop.name, klass.name) %}\
                o_casted->link${klass.name}${prop.methodName}(std::dynamic_pointer_cast<${klass.type}>(shared_from_this()));
{% end %}\
{% end %}\
{% if prop.maxOccurs > 1 %}\
                if (contains(${prop.instanceVariableName}, o_casted))
                  {
                    ${prop.instanceVariableName}.push_back(o_casted);
                  }
{% end %}\
{% if prop.maxOccurs == 1 %}\
                ${prop.instanceVariableName} = o_casted;
{% end %}\
                return true;
              }
          }
{% end %}\
{% end %}\
        std::clog << "Unable to handle reference of type: " << typeid(reference).name() << std::endl;
        return false;
      }
{% end source %}\
{% if klass.langBaseType is not None %}\

{% if fu.SOURCE_TYPE == "header" %}\
        /**
         * Get element value.
         *
         * @returns the ${klass.langBaseType} value.
         */
        const ${klass.langBaseType}&
        getValue () const;
{% end header %}\
{% if fu.SOURCE_TYPE == "source" %}\
      const ${klass.langBaseType}&
      ${klass.name}::getValue () const
      {
        return this->value;
      }
{% end source %}\

{% if fu.SOURCE_TYPE == "header" %}\
        /**
         * Set element value.
         *
         * @param value the ${klass.langBaseType} value.
         */
        void
        setValue (const ${klass.langBaseType}& value);
{% end header %}\
{% if fu.SOURCE_TYPE == "source" %}\
      void
      ${klass.name}::setValue (const ${klass.langBaseType}& value)
      {
        this->value = value;
      }
{% end source %}\
{% end not object %}\
\
{% for prop in klass.properties.values() %}\
{% choose %}\
{% when (prop.isReference or prop.isBackReference) and prop.maxOccurs > 1 %}
{% if fu.SOURCE_TYPE == "header" %}\
        /**
         * Get size of linked ${prop.methodName} list.
         *
         * @returns the size of the list.
         */
        ${prop.instanceVariableType}::size_type
        sizeOfLinked${prop.methodName}List () const;
{% end header %}\
{% if fu.SOURCE_TYPE == "source" %}\
      // Reference which occurs more than once
      ${prop.instanceVariableType}::size_type
      ${klass.name}::sizeOfLinked${prop.methodName}List () const
      {
        return ${prop.instanceVariableName}.size();
      }
{% end source %}\

{% if fu.SOURCE_TYPE == "header" %}\
        /**
         * Get the linked ${prop.methodName} list.
         *
         * @returns a reference to the list.
         */
        ${prop.instanceVariableType}
        getLinked${prop.methodName}List () const;
{% end header %}\
{% if fu.SOURCE_TYPE == "source" %}\
      ${prop.instanceVariableType}
      ${klass.name}::getLinked${prop.methodName}List () const
      {
        return ${prop.instanceVariableName};
      }
{% end source %}\

{% if fu.SOURCE_TYPE == "header" %}\
        /**
         * Get linked ${prop.methodName}.
         *
         * @param index the index number of the ${prop.methodName}.
         * @returns a weak pointer to the ${prop.methodName}.
         * @throws std::out_of_range if the index is invalid.
         */
        const std::weak_ptr<${prop.langTypeNS}>&
        getLinked${prop.methodName} (${prop.instanceVariableType}::size_type index) const;
{% end header %}\
{% if fu.SOURCE_TYPE == "source" %}\
      const std::weak_ptr<${prop.langTypeNS}>&
      ${klass.name}::getLinked${prop.methodName} (${prop.instanceVariableType}::size_type index) const
      {
        return ${prop.instanceVariableName}.at(index);
      }
{% end source %}\

{% if fu.SOURCE_TYPE == "header" %}\
        /**
         * Set linked ${prop.methodName}.
         *
         * @note The index must be valid.
         *
         * @param index the index number of the ${prop.methodName}.
         * @param ${prop.argumentName} the ${prop.methodName} to set.
         * @returns a weak pointer to the ${prop.methodName}.
         * @throws std::out_of_range if the index is invalid.
         */
        const std::weak_ptr<${prop.langTypeNS}>&
        setLinked${prop.methodName} (${prop.instanceVariableType}::size_type index,
                                     const std::shared_ptr<${prop.langTypeNS}>& ${prop.argumentName});
{% end header %}\
{% if fu.SOURCE_TYPE == "source" %}\
      const std::weak_ptr<${prop.langTypeNS}>&
      ${klass.name}::setLinked${prop.methodName}(${prop.instanceVariableType}::size_type index,
                                                 const std::shared_ptr<${prop.langTypeNS}>& ${prop.argumentName})
      {
        return this->${prop.instanceVariableName}.at(index) = ${prop.argumentName};
      }
{% end source %}\

{% if fu.SOURCE_TYPE == "header" %}\
        /**
         * Link ${prop.methodName}.
         *
         * @param ${prop.argumentName} the ${prop.methodName} to link.
         * @returns @c true if the object was added to the internal
         * ${prop.instanceVariableName} list, otherwise @c false.
         *
         * @todo Why have a return value here; what is it used for?
         * Is this an artifact of the Java API?
         */
        bool
        link${prop.methodName} (const std::shared_ptr<${prop.langTypeNS}>& ${prop.argumentName});
{% end header %}\
{% if fu.SOURCE_TYPE == "source" %}\
      bool
      ${klass.name}::link${prop.methodName} (const std::shared_ptr<${prop.langTypeNS}>& ${prop.argumentName})
      {
{% if not prop.isBackReference and not fu.link_overridden(prop.name, klass.name) %}\
{% if not fu.backReference_overridden(prop.name, klass.name) %}\
        ${prop.argumentName}->link${klass.type}(std::dynamic_pointer_cast<${klass.name}>(shared_from_this()));
{% end %}\
{% if fu.backReference_overridden(prop.name, klass.name) %}\
        ${prop.argumentName}->link${klass.name}${prop.methodName}(std::dynamic_pointer_cast<${klass.name}>(shared_from_this()));
{% end %}\
{% end %}\
        if (!contains(this->${prop.instanceVariableName}, ${prop.argumentName}))
          {
            this->${prop.instanceVariableName}.push_back(${prop.argumentName});
            return true;
          }
        return false;
      }
{% end source %}\

{% if fu.SOURCE_TYPE == "header" %}\
        /**
         * Unlink ${prop.methodName}.
         *
         * @param ${prop.argumentName} the ${prop.methodName} to unlink.
         *
         * @returns @c true if the ${prop.methodName} was unlinked, otherwise
         * @c false if the ${prop.methodName} was not linked and could hence not be
         * unlinked.
         *
         * @todo Does the return value serve any useful purpose?  Is
         * this also inherited Java API?
         * @todo Doesn't the removal break the indexing?
         * @todo Does the removal deal with multiple instances; we
         * aren't preventing duplicates on insertion.
         */
        bool
        unlink${prop.methodName} (const std::shared_ptr<${prop.langTypeNS}>& ${prop.argumentName});
{% end header %}\
{% if fu.SOURCE_TYPE == "source" %}\
      bool
      ${klass.name}::unlink${prop.methodName} (const std::shared_ptr<${prop.langTypeNS}>& ${prop.argumentName})
      {
{% if not prop.isBackReference and not fu.link_overridden(prop.name, klass.name) %}\
{% if not fu.backReference_overridden(prop.name, klass.name) %}\
        ${prop.argumentName}->unlink${klass.type}(std::dynamic_pointer_cast<${klass.name}>(shared_from_this()));
{% end %}\
{% if fu.backReference_overridden(prop.name, klass.name) %}\
        ${prop.argumentName}->unlink${klass.name}${prop.methodName}(std::dynamic_pointer_cast<${klass.name}>(shared_from_this()));
{% end %}\
{% end %}\
        bool found = false;
        ${prop.instanceVariableType}::iterator i =
          std::find_if(this->${prop.instanceVariableName}.begin(),
                       this->${prop.instanceVariableName}.end(),
                       compare_element<${prop.langTypeNS}>(${prop.argumentName}));
        if (i != this->${prop.instanceVariableName}.end())
          {
            found = true;
            this->${prop.instanceVariableName}.erase(i);
          }
        return found;
      }
{% end source %}\
{% end %}\
{% when prop.isReference %}
{% for qualifier in prop.retType.keys() %}\
{% if fu.SOURCE_TYPE == "header" %}\
        /**
         * Get linked ${prop.methodName}.
         *
         * @returns the linked ${prop.methodName}.  The pointer may be
         * null.
         */
        ${prop.retType[qualifier]}
        getLinked${prop.methodName} ()${qualifier};
{% end header %}\
{% if fu.SOURCE_TYPE == "source" %}\
      // Reference
      ${prop.retType[qualifier]}
      ${klass.name}::getLinked${prop.methodName} ()${qualifier}
      {
        return ${prop.instanceVariableName};
      }
{% end source %}\

{% end qualifier %}\
{% if fu.SOURCE_TYPE == "header" %}\
        /**
         * Link ${prop.methodName}.
         *
         * @param ${prop.argumentName} the ${prop.methodName} to link.
         */
        void
        link${prop.methodName} (std::shared_ptr<${prop.langTypeNS}>& ${prop.argumentName});
{% end header %}\
{% if fu.SOURCE_TYPE == "source" %}\
      void
      ${klass.name}::link${prop.methodName} (std::shared_ptr<${prop.langTypeNS}>& ${prop.argumentName})
      {
        this->${prop.instanceVariableName} = ${prop.argumentName};
      }
{% end source %}\

{% if fu.SOURCE_TYPE == "header" %}\
        /**
         * Unlink ${prop.methodName}.
         *
         * @param ${prop.argumentName} the ${prop.methodName} to unlink.
         *
         * @todo This method is fairly pointless since it's equivalent
         * to linking a null pointer.  It could call @c link(0)
         * internally.
         */
        void
        unlink${prop.methodName} (std::shared_ptr<${prop.langTypeNS}>& ${prop.argumentName});
{% end header %}\
{% if fu.SOURCE_TYPE == "source" %}\
      void
      ${klass.name}::unlink${prop.methodName} (std::shared_ptr<${prop.langTypeNS}>& ${prop.argumentName})
      {
        if (std::shared_ptr<${prop.langTypeNS}>(this->${prop.instanceVariableName}) == ${prop.argumentName})
          {
            this->${prop.instanceVariableName} = std::shared_ptr<${prop.langTypeNS}>();
          }
      }
{% end source %}\
{% end %}\
{% when prop.maxOccurs == 1 and (not klass.isAbstractProprietary or prop.isAttribute or not prop.isComplex() or not prop.isChoice) %}
{% for qualifier in prop.retType.keys() %}\
{% if fu.SOURCE_TYPE == "header" %}\
        /**
         * Get the ${prop.methodName} property.
         *
         * @returns the ${prop.methodName} property.
         */
        ${prop.retType[qualifier]}
        get${prop.methodName} ()${qualifier};
{% end header %}\
{% if fu.SOURCE_TYPE == "source" %}\
      // Property
      ${prop.retType[qualifier]}
      ${klass.name}::get${prop.methodName} ()${qualifier}
      {
        return ${prop.instanceVariableName};
      }
{% end source %}\

{% end qualifier %}\
{% if fu.SOURCE_TYPE == "header" %}\
        /**
         * Set the ${prop.methodName} property.
         *
         * @param ${prop.argumentName} the value to set.
         */
        void
        set${prop.methodName} (${prop.argType} ${prop.argumentName});
{% end header %}\
{% if fu.SOURCE_TYPE == "source" %}\
      // Property
      void
      ${klass.name}::set${prop.methodName} (${prop.argType} ${prop.argumentName})
      {
        this->${prop.instanceVariableName} = ${prop.argumentName};
      }
{% end source %}\
{% end %}\
{% when prop.maxOccurs > 1 and not klass.isAbstractProprietary %}
{% if fu.SOURCE_TYPE == "header" %}\
        /**
         * Get size of linked ${prop.methodName} list.
         *
         * @returns the size of the list.
         */
        ${prop.instanceVariableType}::size_type
        sizeOf${prop.methodName}List () const;
{% end header %}\
{% if fu.SOURCE_TYPE == "source" %}\
      // Property which occurs more than once
      ${prop.instanceVariableType}::size_type
      ${klass.name}::sizeOf${prop.methodName}List () const
      {
        return ${prop.instanceVariableName}.size();
      }
{% end source %}\

{% if fu.SOURCE_TYPE == "header" %}\
        /**
         * Get the ${prop.methodName} list.
         *
         * @returns a reference to the list.
         *
         */
        const ${prop.instanceVariableType}&
        get${prop.methodName}List () const;
{% end header %}\
{% if fu.SOURCE_TYPE == "source" %}\
      const ${prop.instanceVariableType}&
      ${klass.name}::get${prop.methodName}List () const
      {
        return ${prop.instanceVariableName};
      }
{% end source %}\

{% for qualifier in prop.retType.keys() %}\
{% if fu.SOURCE_TYPE == "header" %}\
        /**
         * Get ${prop.methodName}.
         *
         * @param index the index number of the ${prop.methodName}.
         * @returns the ${prop.methodName}.
         * @throws std::out_of_range if the index is invalid.
         */
        ${prop.retType[qualifier]}
        get${prop.methodName} (${prop.instanceVariableType}::size_type index)${qualifier};
{% end header %}\
{% if fu.SOURCE_TYPE == "source" %}\
      ${prop.retType[qualifier]}
      ${klass.name}::get${prop.methodName} (${prop.instanceVariableType}::size_type index)${qualifier}
      {
        return ${prop.instanceVariableName}.at(index);
      }
{% end source %}\

{% end qualifier %}\
{% if fu.SOURCE_TYPE == "header" %}\
        /**
         * Set ${prop.methodName}.
         *
         * @param index the index number of the ${prop.methodName}.
         * @param ${prop.argumentName} the ${prop.methodName} to set.
         * @throws std::out_of_range if the index is invalid.
         */
        void
        set${prop.methodName} (${prop.instanceVariableType}::size_type index,
                               ${prop.argType} ${prop.argumentName});
{% end header %}\
{% if fu.SOURCE_TYPE == "source" %}\
      void
      ${klass.name}::set${prop.methodName} (${prop.instanceVariableType}::size_type index,
                                            ${prop.argType} ${prop.argumentName})
      {
{% if klass.type != 'OME' %}\
        std::weak_ptr<${klass.type}> self(std::dynamic_pointer_cast<${klass.type}>(shared_from_this()));
        ${prop.argumentName}->set${klass.type}(self);
{% end %}\
        ${prop.instanceVariableName}.at(index) = ${prop.argumentName};
      }
{% end source %}\

{% if fu.SOURCE_TYPE == "header" %}\
        /**
         * Add ${prop.methodName}.
         *
         * @param ${prop.argumentName} the ${prop.methodName} to add.
         *
         * @todo Return list position?
         * @todo Detect and handle duplicates?
         */
        void
        add${prop.methodName} (${prop.argType} ${prop.argumentName});
{% end header %}\
{% if fu.SOURCE_TYPE == "source" %}\
      void
      ${klass.name}::add${prop.methodName} (${prop.argType} ${prop.argumentName})
      {
{% if klass.type != 'OME' %}\
        std::weak_ptr<${klass.type}> self(std::dynamic_pointer_cast<${klass.type}>(shared_from_this()));
        ${prop.argumentName}->set${klass.type}(self);
{% end %}\
        ${prop.instanceVariableName}.push_back(${prop.argumentName});
      }
{% end source %}\

{% if fu.SOURCE_TYPE == "header" %}\
        /**
         * Remove ${prop.methodName}.
         *
         * @param ${prop.argumentName} the ${prop.methodName} to remove.
         *
         * @todo Doesn't the removal break the indexing?
         * @todo Does the removal deal with multiple instances; we
         * aren't preventing duplicates on insertion.
         */
        void
        remove${prop.methodName} (${prop.argType} ${prop.argumentName});
{% end header %}\
{% if fu.SOURCE_TYPE == "source" %}\
      void
      ${klass.name}::remove${prop.methodName} (${prop.argType} ${prop.argumentName})
      {
        ${prop.instanceVariableType}::iterator i = std::find_if(${prop.instanceVariableName}.begin(),
                                                                ${prop.instanceVariableName}.end(),
                                                                compare_element<${prop.langTypeNS}>(${prop.argumentName}));
        if (i != ${prop.instanceVariableName}.end())
          ${prop.instanceVariableName}.erase(i);
      }
{% end source %}\
{% end %}\
{% otherwise %}
{% if debug %}\
        // *** WARNING *** Unhandled or skipped property ${prop.name}
{% end debug %}\
{% end %}\
{% end %}\
{% end %}\

{% if klass.name == "LightSource" %}\
{% if fu.SOURCE_TYPE == "header" %}\
        /**
         * Get the LightSource type.
         *
         * @returns the concrete type of the LightSource.
         */
        virtual const std::string&
        getLightSourceType() const = 0;
{% end header %}\
{% end light source%}\
{% if klass.parents is not None and "LightSource" in klass.parents.keys() %}\
{% if fu.SOURCE_TYPE == "header" %}\
        const std::string&
        getLightSourceType() const;
{% end header %}\
{% if fu.SOURCE_TYPE == "source" %}\
      const std::string&
      ${klass.name}::getLightSourceType() const
      {
	static const std::string type("${klass.name}");
	return type;
      }
{% end source %}\
{% end has parent light source %}\
{% if klass.name == "Shape" %}\
{% if fu.SOURCE_TYPE == "header" %}\
        /**
         * Get the Shape type.
         *
         * @returns the concrete type of the Shape.
         */
        virtual const std::string&
        getShapeType() const = 0;
{% end header %}\
{% end shape%}\
{% if klass.parents is not None and "Shape" in klass.parents.keys() %}\
{% if fu.SOURCE_TYPE == "header" %}\
        const std::string&
        getShapeType() const;
{% end header %}\
{% if fu.SOURCE_TYPE == "source" %}\
      const std::string&
      ${klass.name}::getShapeType() const
      {
	static const std::string type("${klass.name}");
	return type;
      }
{% end source %}\
{% end has parent shape %}\

{% if not klass.isAbstractProprietary %}\
{% if fu.SOURCE_TYPE == "header" %}\
        /// @copydoc ${lang.omexml_model_package}::OMEModelObject::asXMLElement
        virtual xerces::dom::Element&
        asXMLElement (xerces::dom::Document& document) const;
{% end header %}\
{% if fu.SOURCE_TYPE == "source" %}\
      xerces::dom::Element&
      ${klass.name}::asXMLElement (xerces::dom::Document& document) const
      {
        xerces::dom::Element nullelem;
        return asXMLElementInternal(document, nullelem);
      }
{% end source %}\

{% end %}\
{% if fu.SOURCE_TYPE == "header" %}\

 protected:
        // Documented in base class.
        virtual xerces::dom::Element&
        asXMLElementInternal (xerces::dom::Document& document,
                              xerces::dom::Element&  element) const;
{% end header %}\
{% if fu.SOURCE_TYPE == "source" %}\
      xerces::dom::Element&
      ${klass.name}::asXMLElementInternal (xerces::dom::Document& document,
                                           xerces::dom::Element&  element) const
      {
        // Creating XML block for ${klass.name}

{% if klass.isAbstractProprietary %}\
        // Class is abstract so we may need to create its "container" element
        if (std::string(element.getTagName()) != "${klass.name}")
          {
            xerces::dom::Element abstractElement =
              document.createElementNS(NAMESPACE, "${klass.name}");
            abstractElement.appendChild(element);
            element = abstractElement;
          }
{% end %}\
        if (!element)
          {
            xerces::dom::Element newElement = document.createElementNS(NAMESPACE, "${klass.name}");
            element = newElement;
          }

{% if klass.langBaseType is not None %}\
        // Element's text data
//            if (!this->value.empty()) {
{% if klass.langBaseType != 'std::string' %}\
        {
          std::ostringstream os;
          os << this->value;
          element.setTextContent(os.str());
        }
{% end %}\
{% if klass.langBaseType == 'std::string' %}\
        element.setTextContent(this->value);
{% end %}\
{% end %}\
{% for prop in klass.properties.values() %}\
<<<<<<< HEAD
{% if not klass.isAbstractProprietary or prop.isAttribute or not prop.isComplex() or (prop.name in fu.ABSTRACT_PROPRIETARY_OVERRIDE) %}\
=======
{% if not klass.isAbstractProprietary or prop.isAttribute or not prop.isComplex() or (prop.name in fu.ANNOTATION_OVERRIDE) %}\
>>>>>>> a9cad62b
        {
{% choose %}\
{% when prop.name in customAsXMLElementPropertyContent %}\
{% if debug %}\
          // -- BEGIN custom content from ${prop.name} property template --
{% end debug %}\
${customAsXMLElementPropertyContent[prop.name]}
{% if debug %}\
          // -- END custom content from ${prop.name} property template --
{% end debug %}\
{% end %}\
{% when prop.isReference and prop.maxOccurs > 1 %}\
          {
            // Reference property ${prop.name} which occurs more than once
            for (${prop.instanceVariableType}::const_iterator i = ${prop.instanceVariableName}.begin();
                 i != ${prop.instanceVariableName}.end();
                 ++i)
              {
                // Note that this doesn't strictly need to be a
                // shared_ptr, but keep compatible with the rest of
                // the API to allow consistency for future
                // refactoring.
                std::shared_ptr<${prop.name}> o(std::make_shared< ${prop.name}>());
                std::shared_ptr<${prop.langTypeNS}> is(*i);
                if (is)
                  {
                    o->setID(is->getID());
                    element.appendChild(o->asXMLElement(document));
                  }
              }
          }
{% end %}\
{% when prop.isReference %}\
          {
            // Reference property ${prop.name}
            // Note that this doesn't strictly need to be a
            // shared_ptr, but keep compatible with the rest of the
            // API to allow consistency for future refactoring.
            std::shared_ptr<${prop.name}> o(std::make_shared< ${prop.name}>());
            std::shared_ptr<${prop.langTypeNS}> sv(${prop.instanceVariableName});
            o->setID(sv->getID());
            element.appendChild(o->asXMLElement(document));
          }
{% end %}\
{% when prop.isBackReference %}\
{% if debug %}\
          // *** IGNORING *** Skipped back reference ${prop.name}
{% end debug %}\
{% end %}\
{% when prop.maxOccurs == 1 and prop.isAttribute %}\
          // Attribute property ${prop.name}
          {
            std::ostringstream os;
            os << ${prop.instanceVariableName};
            element.setAttribute("${prop.name}", os.str());
          }
{% end %}\
{% when prop.maxOccurs == 1 and prop.isComplex() %}\
          // Element property ${prop.name} which is complex (has
          // sub-elements)
          if (${prop.instanceVariableName})
            element.appendChild(${prop.instanceVariableName}->asXMLElement(document));
{% end %}\
{% when prop.maxOccurs == 1 %}\
          // Element property ${prop.name} which is not complex (has no
          // sub-elements)
          {
            xerces::dom::Element ${prop.instanceVariableName}_element =
                                                               document.createElementNS(NAMESPACE, "${prop.name}");
            std::ostringstream os;
            os << ${prop.instanceVariableName};
            ${prop.instanceVariableName}_element.setTextContent(os.str());
            element.appendChild(${prop.instanceVariableName}_element);
          }
{% end %}\
{% when prop.maxOccurs > 1 and prop.isComplex() %}\
          {
            // Element property ${prop.name} which is complex (has
            // sub-elements) and occurs more than once
            for (${prop.instanceVariableType}::const_iterator i = ${prop.instanceVariableName}.begin();
                 i != ${prop.instanceVariableName}.end();
                 ++i)
              {
                element.appendChild((*i)->asXMLElement(document));
              }
          }
{% end %}\
{% when prop.maxOccurs > 1 %}\
          {
            // Element property ${prop.name} which is not complex (has no
            // sub-elements) which occurs more than once
            for (${prop.instanceVariableType}::const_iterator i = ${prop.instanceVariableName}.begin();
                 i != ${prop.instanceVariableName}.end();
                 ++i)
              {
                xerces::dom::Element ${prop.instanceVariableName}_element =
                                                                   document.createElementNS(NAMESPACE, "${prop.name}");
                std::ostringstream os;
                os << *i;
                ${prop.instanceVariableName}_element.setTextContent(os.str());
                element.appendChild(${prop.instanceVariableName}_element);
              }
          }
{% end %}\
{% otherwise %}\
{% if debug %}\
          // *** WARNING *** Unhandled or skipped property ${prop.name}
{% end debug %}\
{% end %}\
{% end %}\
        }
{% end %}\
{% end %}\
        return ${klass.parentName}::asXMLElementInternal(document, element);
      }
{% end source %}\
{% if fu.SOURCE_TYPE == "header" %}\
      };
{% end header %}\

    }
  }
}

{% if fu.SOURCE_TYPE == "header" %}\
#endif // ${fu.GUARD}

/*
 * Local Variables:
 * mode:C++
 * End:
 */
{% end header %}\<|MERGE_RESOLUTION|>--- conflicted
+++ resolved
@@ -1156,11 +1156,7 @@
 {% end %}\
 {% end %}\
 {% for prop in klass.properties.values() %}\
-<<<<<<< HEAD
-{% if not klass.isAbstractProprietary or prop.isAttribute or not prop.isComplex() or (prop.name in fu.ABSTRACT_PROPRIETARY_OVERRIDE) %}\
-=======
 {% if not klass.isAbstractProprietary or prop.isAttribute or not prop.isComplex() or (prop.name in fu.ANNOTATION_OVERRIDE) %}\
->>>>>>> a9cad62b
         {
 {% choose %}\
 {% when prop.name in customAsXMLElementPropertyContent %}\
