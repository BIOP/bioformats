from util import odict
import logging
import re

from xml.etree import ElementTree

from ome.modeltools.entity import OMEModelEntity
from ome.modeltools.property import OMEModelProperty

from ome.modeltools import config
from ome.modeltools import language

class OMEModelObject(OMEModelEntity):
    """
    A single element of an OME data model.
    """

    def __init__(self, element, parent, model):
        self.model = model
        self.element = element
        self.parent = parent
        self.base = element.getBase()
        self.name = element.getName()
        self.type = element.getType()
        self.properties = odict()
        self.isAbstract = False
        self.isAbstractProprietary = False
        self.isParentOrdered = False
        self.isChildOrdered = False
        self.isOrdered = False
        self.isUnique = False
        self.isImmutable = False
        self._isGlobal = False
        self.base in ('Annotation', 'BasicAnnotation') \
                or self.name == 'Annotation'
        self.plural = None
        self.manyToMany = False
        try:
            try:
                root = ElementTree.fromstring(element.appinfo)
            except:
                logging.error('Exception while parsing %r' % element.appinfo)
                raise
            if root.find('abstract') is not None:
                self.isAbstract = True
            if root.find('abstractproprietary') is not None:
                self.isAbstractProprietary = True
            if root.find('unique') is not None:
                self.isUnique = True
            if root.find('immutable') is not None:
                self.isImmutable = True
            if root.find('global') is not None:
                self._isGlobal = True
            if root.find('parentordered') is not None:
                self.isParentOrdered = True
            if root.find('childordered') is not None:
                self.isChildOrdered = True
            if root.find('ordered') is not None:
                self.isOrdered = True
            self.plural = root.findtext('plural')
        except AttributeError:
            pass

    def addAttribute(self, attribute):
        """
        Adds an OME XML Schema attribute to the object's data model.
        """
        name = attribute.getName()
        self.properties[name] = \
            OMEModelProperty.fromAttribute(attribute, self, self.model)

    def addElement(self, element):
        """
        Adds an OME XML Schema element to the object's data model.
        """
        name = element.getName()
        self.properties[name] = \
            OMEModelProperty.fromElement(element, self, self.model)

    def _get_isAnnotation(self):
        if self.name == 'Annotation':
            return True
        base = self
        while True:
            if base is None:
                return False
            if base.base == 'Annotation':
                return True
            base = self.model.getObjectByName(base.base)
    isAnnotation = property(_get_isAnnotation,
        doc="""Whether or not the model object is an Annotation.""")

    def _get_isReference(self):
        if self.base == "Reference":
            return True
        typeObject = self.model.getObjectByName(self.type)
        if typeObject is not None and typeObject.name != self.name \
           and typeObject.isReference:
            return True
        return False
    isReference = property(_get_isReference,
        doc="""Whether or not the model object is a reference.""")

    def _get_isAnnotated(self):
        for v in self.properties.values():
            if v.name == "AnnotationRef":
                return True
        return False
    isAnnotated = property(_get_isAnnotated,
        doc="""Whether or not the model object is annotated.""")

    def _get_isNamed(self):
        for v in self.properties.values():
            if v.name == "Name" and not v.isUnique:
                return True
        return False
    isNamed = property(_get_isNamed,
        doc="""Whether or not the model object is named.""")

    def _get_isDescribed(self):
        for v in self.properties.values():
            if v.name == "Description":
                return True
        return False
    isDescribed = property(_get_isDescribed,
        doc="""Whether or not the model object is described.""")

    def _get_modelBaseType(self):
        """
        The base type is Object or String (Java) or None or std::string (C++).
        """
        base = self.element.getBase()
        if self.model.opts.lang.hasBaseType(base):
            base = self.model.opts.lang.baseType(base)
        if base is None and self.element.attrs['type'] != self.name:
            base = self.element.attrs['type']
        if base is None:
            base = self.model.opts.lang.getDefaultModelBaseClass()
        return base
    modelBaseType = property(_get_modelBaseType,
        doc="""The model object's base class.""")

    def _get_namespace(self):
        return self.element.namespace
    namespace = property(_get_namespace,
        doc="""The root namespace of the model object.""")

    def _get_baseObjectProperties(self):
        properties = list()
        base = self.base
        while True:
            base = self.model.getObjectByName(base)
            if base is None:
                return properties
            properties += base.properties.values()
            base = base.base
    baseObjectProperties = property(_get_baseObjectProperties,
        doc="""The model object's base object properties.""")

    def _get_refNodeName(self):
        if self.base == "Reference":
            return self.properties["ID"].langType
        return None
    refNodeName = property(_get_refNodeName,
        doc="""The name of this node's reference node; None otherwise.""")

    def _get_langType(self):
        return self.name
    langType = property(_get_langType, doc="""The model object's type.""")

    def _get_langTypeNS(self):
        return "%s%s%s" % (self.model.opts.lang.omexml_model_package, self.model.opts.lang.package_separator, self.langType)
    langTypeNS = property(_get_langTypeNS, doc="""The model object's type with namespace.""")

    def _get_langBaseType(self):
        if self.model.opts.lang.hasType(self.base):
            return self.model.opts.lang.type(self.base)
        else:
            if self.base is not None:
                simpleType = self.model.getTopLevelSimpleType(self.base)
                parent = self.model.getObjectByName(self.base)
                if simpleType is not None:
                    return self.resolveLangTypeFromSimpleType(self.base)
                if parent is not None:
                    return parent.langBaseType
            return self.model.opts.lang.base_class
    langBaseType = property(_get_langBaseType, doc="""The model object's base type.""")

    def _get_langBaseTypeNS(self):
        name = self.langBaseType
        if isinstance(self.model.opts.lang, language.Java):
            name = "ome.xml.model.%s" % self.langBaseType
        if isinstance(self.model.opts.lang, language.CXX):
            name = "::ome::xml::model::%s" % self.langBaseType
        return name
    langBaseTypeNS = property(_get_langBaseTypeNS, doc="""The model object's type with namespace.""")

    def _get_instanceVariableName(self):
        name = None
        if self.isManyToMany:
            name = self.argumentName + 'Links'
        if name is None:
            try:
                if self.maxOccurs > 1:
                    name = self.lowerCasePrefix(self.plural)
            except AttributeError:
                pass
        if name is None:
            name = self.argumentName

        if isinstance(self.model.opts.lang, language.CXX):
            if (name == "namespace"):
                name = "namespace_"
            elif (name == "union"):
                name = "union_"

        return name

    instanceVariableName = property(_get_instanceVariableName,
        doc="""The property's instance variable name.""")

    def _get_instanceVariables(self):
        props = list();

        if self.langBaseType != self.model.opts.lang.base_class:
            props.append([self.langBaseType, "value", None, "Element's text data", False])
        for prop in self.properties.values():
            props.append([prop.instanceVariableType, prop.instanceVariableName, prop.instanceVariableDefault, prop.instanceVariableComment, prop.isUnitsEnumeration])
        return props
    instanceVariables = property(_get_instanceVariables,
        doc="""The instance variables of this class.""")

    def _get_header(self):
        header = None
        if self.name in self.model.opts.lang.model_type_map.keys():
            pass
        elif isinstance(self.model.opts.lang, language.Java):
            header = "ome.xml.model.%s" % self.name
        elif isinstance(self.model.opts.lang, language.CXX):
            path = re.sub("::", "/", self.name)
            header = "ome/xml/model/%s.h" % path
        return header
    header = property(_get_header,
        doc="""The model object's include/import name.  Does not include dependent headers.""")

    def _get_header_deps(self):
        deps = set()

        myself = None

        if isinstance(self.model.opts.lang, language.Java):
            myself = "ome.xml.model.%s" % self.langBaseType
            if self.parentName is not None:
                deps.add("ome.xml.model.%s" % self.parentName);
        elif isinstance(self.model.opts.lang, language.CXX):
            if self.langBaseType is not None:
                path = re.sub("::", "/", self.langBaseType)
                myself = "ome/xml/model/%s.h" % path
            if self.parentName is not None and self.parentName != self.model.opts.lang.base_class:
                path = re.sub("::", "/", self.parentName)
                deps.add("ome/xml/model/%s.h" % path);

        for prop in self.properties.values():
            for dep in prop.header_dependencies:
                deps.add(dep)

        if myself in deps:
            deps.remove(myself)

        return sorted(deps)
    header_dependencies = property(_get_header_deps,
        doc="""The object's dependencies for include/import in headers.""")

    def _get_source_deps(self):
        deps = set()

        myself = None

        if self.name in self.model.opts.lang.model_type_map.keys():
            pass
        elif isinstance(self.model.opts.lang, language.Java):
            pass
        elif isinstance(self.model.opts.lang, language.CXX):
            path = re.sub("::", "/", self.name)
            deps.add("ome/xml/model/%s.h" % path)
            deps.add("ome/xml/model/OMEModel.h")

        for prop in self.properties.values():
            deps.update(prop.source_dependencies)

        return sorted(deps)
    source_dependencies = property(_get_source_deps,
        doc="""The object's dependencies for include/import in sources.""")

    def _get_fwd(self):
        fwd = set()

        if self.name in self.model.opts.lang.model_type_map.keys():
            pass
        elif isinstance(self.model.opts.lang, language.Java):
            pass
        elif isinstance(self.model.opts.lang, language.CXX):
            fwd.add("OMEModel")

        for prop in self.properties.values():
            for f in prop.forward:
                fwd.add(f)
        if self.name in fwd:
            fwd.remove(self.name)

        return sorted(fwd)
    forward = property(_get_fwd,
        doc="""The object's forward declarations for cycle breaking .""")

    def _get_parents(self):
        return self.model.resolve_parents(self.name)
    parents = property(_get_parents,
        doc="""The parents for this object.""")

    def _get_parentName(self):
        parents = self.model.resolve_parents(self.name)

        name = self.modelBaseType

        if parents is not None:
            parent = self.model.getObjectByName(parents.keys()[0])
<<<<<<< HEAD
            if parent is not None and parent.isAbstractProprietary and not self.name in config.ABSTRACT_PROPRIETARY_OVERRIDE:
=======
            if parent is not None and parent.isAbstractProprietary and not self.name in config.ANNOTATION_OVERRIDE:
>>>>>>> a9cad62b
                name = parent.name

        return name
    parentName = property(_get_parentName,
        doc="""The parent class name for this object.""")

    def isComplex(self):
        """
        Returns whether or not the model object has a "complex" content type.
        """
        return self.element.isComplex()

    def __str__(self):
        return self.__repr__()

    def __repr__(self):
        return '<"%s" OMEModelObject instance at 0x%x>' % (self.name, id(self))<|MERGE_RESOLUTION|>--- conflicted
+++ resolved
@@ -324,11 +324,7 @@
 
         if parents is not None:
             parent = self.model.getObjectByName(parents.keys()[0])
-<<<<<<< HEAD
-            if parent is not None and parent.isAbstractProprietary and not self.name in config.ABSTRACT_PROPRIETARY_OVERRIDE:
-=======
             if parent is not None and parent.isAbstractProprietary and not self.name in config.ANNOTATION_OVERRIDE:
->>>>>>> a9cad62b
                 name = parent.name
 
         return name
