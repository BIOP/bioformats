--- conflicted
+++ resolved
@@ -22,10 +22,7 @@
         self.BACK_REFERENCE_LINK_OVERRIDE = config.BACK_REFERENCE_LINK_OVERRIDE
         self.BACK_REFERENCE_NAME_OVERRIDE = config.BACK_REFERENCE_NAME_OVERRIDE
         self.ABSTRACT_PROPRIETARY_OVERRIDE = config.ABSTRACT_PROPRIETARY_OVERRIDE
-<<<<<<< HEAD
-=======
         self.ANNOTATION_OVERRIDE = config.ANNOTATION_OVERRIDE
->>>>>>> a9cad62b
         self.REF_REGEX = config.REF_REGEX
         self.OMERO_NAMED_OPTIONAL = config.OMERO_NAMED_OPTIONAL
 
